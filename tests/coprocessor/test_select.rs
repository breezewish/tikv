--- conflicted
+++ resolved
@@ -1832,100 +1832,6 @@
 
     let product = ProductTable::new();
     let (_, mut end_point) = init_with_data(&product, &data);
-<<<<<<< HEAD
-
-    let cases = vec![
-        {
-            // count > "2x"
-            let mut col = Expr::new();
-            col.set_tp(ExprType::ColumnRef);
-            col.mut_val().encode_i64(product.count.id).unwrap();
-
-            // "2x" will be truncated.
-            let mut value = Expr::new();
-            value.set_tp(ExprType::String);
-            value.set_val(String::from("2x").into_bytes());
-            let mut cond = Expr::new();
-            cond.set_tp(ExprType::LT);
-            cond.mut_children().push(col);
-            cond.mut_children().push(value);
-            cond
-        },
-        {
-            // id
-            let mut col_id = Expr::new();
-            col_id.set_tp(ExprType::ColumnRef);
-            col_id.mut_val().encode_i64(product.id.id).unwrap();
-
-            // "3x" will be truncated.
-            let mut value = Expr::new();
-            value.set_tp(ExprType::String);
-            value.set_val(String::from("3x").into_bytes());
-
-            // count
-            let mut col_count = Expr::new();
-            col_count.set_tp(ExprType::ColumnRef);
-            col_count.mut_val().encode_i64(product.count.id).unwrap();
-
-            // "3x" + count
-            let mut plus = Expr::new();
-            plus.set_tp(ExprType::Plus);
-            plus.mut_children().push(value);
-            plus.mut_children().push(col_count);
-
-            // id = "3x" + count
-            let mut cond = Expr::new();
-            cond.set_tp(ExprType::EQ);
-            cond.mut_children().push(col_id);
-            cond.mut_children().push(plus);
-            cond
-        },
-    ];
-
-    for cond in cases {
-        // Ignore truncate error.
-        let req = Select::from(&product.table)
-            .where_expr(cond.clone())
-            .build_with(&[FLAG_IGNORE_TRUNCATE]);
-        let mut resp = handle_select(&end_point, req);
-        assert_eq!(row_cnt(resp.get_chunks()), 1);
-        let mut spliter = ChunkSpliter::new(resp.take_chunks().into_vec());
-        let row = spliter.next().unwrap();
-        let (id, name, cnt) = data[2];
-        let name_datum = name.map(|s| s.as_bytes()).into();
-        let expected_encoded =
-            datum::encode_value(&[Datum::I64(id), name_datum, cnt.into()]).unwrap();
-        assert_eq!(id, row.handle);
-        assert_eq!(row.data, &*expected_encoded);
-
-        // Do NOT ignore truncate error.
-        let req = Select::from(&product.table)
-            .where_expr(cond.clone())
-            .build();
-        let (tx, rx) = mpsc::channel();
-        let on_resp = OnResponse::Unary(box move |r| tx.send(r).unwrap());
-        let req = RequestTask::new(req, on_resp, 100).unwrap();
-        end_point.schedule(EndPointTask::Request(req)).unwrap();
-        let resp = rx.recv().unwrap();
-        assert!(!resp.get_other_error().is_empty());
-    }
-
-    end_point.stop().unwrap().join().unwrap();
-}
-
-#[test]
-fn test_handle_truncate_for_dag() {
-    let data = vec![
-        (1, Some("name:0"), 2),
-        (2, Some("name:4"), 3),
-        (4, Some("name:3"), 1),
-        (5, Some("name:1"), 4),
-    ];
-
-    let product = ProductTable::new();
-    let (_, mut end_point) = init_with_data(&product, &data);
-=======
->>>>>>> ddef0db7
     let cols = product.table.get_table_columns();
     let cases = vec![
         {
