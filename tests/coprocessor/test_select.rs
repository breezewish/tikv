// Copyright 2016 PingCAP, Inc.
//
// Licensed under the Apache License, Version 2.0 (the "License");
// you may not use this file except in compliance with the License.
// You may obtain a copy of the License at
//
//     http://www.apache.org/licenses/LICENSE-2.0
//
// Unless required by applicable law or agreed to in writing, software
// distributed under the License is distributed on an "AS IS" BASIS,
// See the License for the specific language governing permissions and
// limitations under the License.

use std::collections::{BTreeMap, HashMap};
use std::mem;
use std::sync::mpsc;
use std::sync::atomic::{AtomicUsize, Ordering};
use std::i64;
use std::thread;
use std::time::Duration;
use futures::Stream;

use tikv::coprocessor::*;
use kvproto::kvrpcpb::Context;
use tikv::coprocessor::codec::{datum, table, Datum};
use tikv::coprocessor::codec::datum::DatumDecoder;
use tikv::util::codec::number::*;
use tikv::storage::{Key, Mutation, ALL_CFS};
use tikv::server::{Config, OnResponse};
use tikv::storage::engine::{self, Engine, TEMP_DIR};
use tikv::util::worker::{Builder as WorkerBuilder, FutureWorker, Worker};
use kvproto::coprocessor::{KeyRange, Request, Response};
use tipb::select::{Chunk, DAGRequest, EncodeType, SelectResponse, StreamResponse};
use tipb::executor::{Aggregation, ExecType, Executor, IndexScan, Limit, Selection, TableScan, TopN};
use tipb::schema::{self, ColumnInfo};
use tipb::expression::{ByItem, Expr, ExprType, ScalarFuncSig};
use protobuf::{Message, RepeatedField};

use raftstore::util::MAX_LEADER_LEASE;
use storage::sync_storage::SyncStorage;
use storage::util::new_raft_engine;

const FLAG_IGNORE_TRUNCATE: u64 = 1;

static ID_GENERATOR: AtomicUsize = AtomicUsize::new(1);

const TYPE_VAR_CHAR: i32 = 1;
const TYPE_LONG: i32 = 2;

pub fn next_id() -> i64 {
    ID_GENERATOR.fetch_add(1, Ordering::Relaxed) as i64
}

fn check_chunk_datum_count(chunks: &[Chunk], datum_limit: usize) {
    let mut iter = chunks.iter();
    let res = iter.any(|x| x.get_rows_data().decode().unwrap().len() != datum_limit);
    if res {
        assert!(iter.next().is_none());
    }
}

struct DAGChunkSpliter {
    chunks: Vec<Chunk>,
    datums: Vec<Datum>,
    col_cnt: usize,
}

impl DAGChunkSpliter {
    fn new(chunks: Vec<Chunk>, col_cnt: usize) -> DAGChunkSpliter {
        DAGChunkSpliter {
            chunks: chunks,
            col_cnt: col_cnt,
            datums: Vec::with_capacity(0),
        }
    }
}

impl Iterator for DAGChunkSpliter {
    type Item = Vec<Datum>;

    fn next(&mut self) -> Option<Vec<Datum>> {
        loop {
            if self.chunks.is_empty() && self.datums.is_empty() {
                return None;
            } else if self.datums.is_empty() {
                let chunk = self.chunks.remove(0);
                let mut data = chunk.get_rows_data();
                self.datums = data.decode().unwrap();
                continue;
            }
            assert_eq!(self.datums.len() >= self.col_cnt, true);
            let mut cols = self.datums.split_off(self.col_cnt);
            mem::swap(&mut self.datums, &mut cols);
            return Some(cols);
        }
    }
}

#[derive(Clone, Copy)]
pub struct Column {
    id: i64,
    col_type: i32,
    // negative means not a index key, 0 means primary key, positive means normal index key.
    pub index: i64,
    default_val: Option<i64>, // TODO: change it to Vec<u8> if other type value is needed for test.
}

struct ColumnBuilder {
    col_type: i32,
    index: i64,
    default_val: Option<i64>,
}

impl ColumnBuilder {
    fn new() -> ColumnBuilder {
        ColumnBuilder {
            col_type: TYPE_LONG,
            index: -1,
            default_val: None,
        }
    }

    fn col_type(mut self, t: i32) -> ColumnBuilder {
        self.col_type = t;
        self
    }

    fn primary_key(mut self, b: bool) -> ColumnBuilder {
        if b {
            self.index = 0;
        } else {
            self.index = -1;
        }
        self
    }

    fn index_key(mut self, idx_id: i64) -> ColumnBuilder {
        self.index = idx_id;
        self
    }

    fn default(mut self, val: i64) -> ColumnBuilder {
        self.default_val = Some(val);
        self
    }

    fn build(self) -> Column {
        Column {
            id: next_id(),
            col_type: self.col_type,
            index: self.index,
            default_val: self.default_val,
        }
    }
}

pub struct Table {
    id: i64,
    handle_id: i64,
    cols: BTreeMap<i64, Column>,
    idxs: BTreeMap<i64, Vec<i64>>,
}

impl Table {
    fn get_table_info(&self) -> schema::TableInfo {
        let mut tb_info = schema::TableInfo::new();
        tb_info.set_table_id(self.id);
        tb_info.set_columns(RepeatedField::from_vec(self.get_table_columns()));
        tb_info
    }

    pub fn get_table_columns(&self) -> Vec<ColumnInfo> {
        let mut tb_info = Vec::new();
        for col in self.cols.values() {
            let mut c_info = ColumnInfo::new();
            c_info.set_column_id(col.id);
            c_info.set_tp(col.col_type);
            c_info.set_pk_handle(col.index == 0);
            if let Some(dv) = col.default_val {
                c_info.set_default_val(datum::encode_value(&[Datum::I64(dv)]).unwrap())
            }
            tb_info.push(c_info);
        }
        tb_info
    }

    fn get_index_info(&self, index: i64, store_handle: bool) -> schema::IndexInfo {
        let mut idx_info = schema::IndexInfo::new();
        idx_info.set_table_id(self.id);
        idx_info.set_index_id(index);
        let mut has_pk = false;
        for col_id in &self.idxs[&index] {
            let col = self.cols[col_id];
            let mut c_info = ColumnInfo::new();
            c_info.set_tp(col.col_type);
            c_info.set_column_id(col.id);
            if col.id == self.handle_id {
                c_info.set_pk_handle(true);
                has_pk = true
            }
            idx_info.mut_columns().push(c_info);
        }
        if !has_pk && store_handle {
            let mut handle_info = ColumnInfo::new();
            handle_info.set_tp(TYPE_LONG);
            handle_info.set_column_id(-1);
            handle_info.set_pk_handle(true);
            idx_info.mut_columns().push(handle_info);
        }
        idx_info
    }

    pub fn get_select_range(&self) -> KeyRange {
        let mut range = KeyRange::new();
        let mut buf = Vec::with_capacity(8);
        buf.encode_i64(i64::MIN).unwrap();
        range.set_start(table::encode_row_key(self.id, &buf));
        buf.clear();
        buf.encode_i64(i64::MAX).unwrap();
        range.set_end(table::encode_row_key(self.id, &buf));
        range
    }

    pub fn get_index_range(&self, idx: i64) -> KeyRange {
        let mut range = KeyRange::new();
        let mut buf = Vec::with_capacity(8);
        buf.encode_i64(i64::MIN).unwrap();
        range.set_start(table::encode_index_seek_key(self.id, idx, &buf));
        buf.clear();
        buf.encode_i64(i64::MAX).unwrap();
        range.set_end(table::encode_index_seek_key(self.id, idx, &buf));
        range
    }
}

struct TableBuilder {
    handle_id: i64,
    cols: BTreeMap<i64, Column>,
}

impl TableBuilder {
    fn new() -> TableBuilder {
        TableBuilder {
            handle_id: -1,
            cols: BTreeMap::new(),
        }
    }

    fn add_col(mut self, col: Column) -> TableBuilder {
        if col.index == 0 {
            if self.handle_id > 0 {
                self.handle_id = 0;
            } else if self.handle_id < 0 {
                // maybe need to check type.
                self.handle_id = col.id;
            }
        }
        self.cols.insert(col.id, col);
        self
    }

    fn build(mut self) -> Table {
        if self.handle_id <= 0 {
            self.handle_id = next_id();
        }
        let mut idx = BTreeMap::new();
        for (&id, col) in &self.cols {
            if col.index < 0 {
                continue;
            }
            let e = idx.entry(col.index).or_insert_with(Vec::new);
            e.push(id);
        }
        for (id, val) in &mut idx {
            if *id == 0 {
                continue;
            }
            // TODO: support uniq index.
            val.push(self.handle_id);
        }
        Table {
            id: next_id(),
            handle_id: self.handle_id,
            cols: self.cols,
            idxs: idx,
        }
    }
}

struct Insert<'a> {
    store: &'a mut Store,
    table: &'a Table,
    values: BTreeMap<i64, Datum>,
}

impl<'a> Insert<'a> {
    fn new(store: &'a mut Store, table: &'a Table) -> Insert<'a> {
        Insert {
            store: store,
            table: table,
            values: BTreeMap::new(),
        }
    }

    fn set(mut self, col: Column, value: Datum) -> Insert<'a> {
        assert!(self.table.cols.contains_key(&col.id));
        self.values.insert(col.id, value);
        self
    }

    fn execute(self) -> i64 {
        self.execute_with_ctx(Context::new())
    }

    fn execute_with_ctx(self, ctx: Context) -> i64 {
        let handle = self.values
            .get(&self.table.handle_id)
            .cloned()
            .unwrap_or_else(|| Datum::I64(next_id()));
        let key = build_row_key(self.table.id, handle.i64());
        let ids: Vec<_> = self.values.keys().cloned().collect();
        let values: Vec<_> = self.values.values().cloned().collect();
        let value = table::encode_row(values, &ids).unwrap();
        let mut kvs = vec![];
        kvs.push((key, value));
        for (&id, idxs) in &self.table.idxs {
            let mut v: Vec<_> = idxs.iter().map(|id| self.values[id].clone()).collect();
            v.push(handle.clone());
            let encoded = datum::encode_key(&v).unwrap();
            let idx_key = table::encode_index_seek_key(self.table.id, id, &encoded);
            kvs.push((idx_key, vec![0]));
        }
        self.store.put(ctx, kvs);
        handle.i64()
    }
}

struct Delete<'a> {
    store: &'a mut Store,
    table: &'a Table,
}

impl<'a> Delete<'a> {
    fn new(store: &'a mut Store, table: &'a Table) -> Delete<'a> {
        Delete {
            store: store,
            table: table,
        }
    }

    fn execute(self, id: i64, row: Vec<Datum>) {
        let mut values = HashMap::new();
        for (&id, v) in self.table.cols.keys().zip(row) {
            values.insert(id, v);
        }
        let key = build_row_key(self.table.id, id);
        let mut keys = vec![];
        keys.push(key);
        for (&idx_id, idx_cols) in &self.table.idxs {
            let mut v: Vec<_> = idx_cols.iter().map(|id| values[id].clone()).collect();
            v.push(Datum::I64(id));
            let encoded = datum::encode_key(&v).unwrap();
            let idx_key = table::encode_index_seek_key(self.table.id, idx_id, &encoded);
            keys.push(idx_key);
        }
        self.store.delete(keys);
    }
}

pub struct Store {
    store: SyncStorage,
    current_ts: u64,
    handles: Vec<Vec<u8>>,
}

impl Store {
    fn new(engine: Box<Engine>) -> Store {
        Store {
            store: SyncStorage::from_engine(engine, &Default::default()),
            current_ts: 1,
            handles: vec![],
        }
    }

    fn get_engine(&self) -> Box<Engine> {
        self.store.get_engine()
    }

    fn begin(&mut self) {
        self.current_ts = next_id() as u64;
        self.handles.clear();
    }

    fn insert_into<'a>(&'a mut self, table: &'a Table) -> Insert<'a> {
        Insert::new(self, table)
    }

    fn put(&mut self, ctx: Context, mut kv: Vec<(Vec<u8>, Vec<u8>)>) {
        self.handles.extend(kv.iter().map(|&(ref k, _)| k.clone()));
        let pk = kv[0].0.clone();
        let kv = kv.drain(..)
            .map(|(k, v)| Mutation::Put((Key::from_raw(&k), v)))
            .collect();
        self.store.prewrite(ctx, kv, pk, self.current_ts).unwrap();
    }

    fn delete_from<'a>(&'a mut self, table: &'a Table) -> Delete<'a> {
        Delete::new(self, table)
    }

    fn delete(&mut self, mut keys: Vec<Vec<u8>>) {
        self.handles.extend(keys.clone());
        let pk = keys[0].clone();
        let mutations = keys.drain(..)
            .map(|k| Mutation::Delete(Key::from_raw(&k)))
            .collect();
        self.store
            .prewrite(Context::new(), mutations, pk, self.current_ts)
            .unwrap();
    }

    fn commit(&mut self) {
        self.commit_with_ctx(Context::new());
    }

    fn commit_with_ctx(&mut self, ctx: Context) {
        let handles = self.handles.drain(..).map(|x| Key::from_raw(&x)).collect();
        self.store
            .commit(ctx, handles, self.current_ts, next_id() as u64)
            .unwrap();
    }
}

fn build_row_key(table_id: i64, id: i64) -> Vec<u8> {
    let mut buf = [0; 8];
    (&mut buf as &mut [u8]).encode_i64(id).unwrap();
    table::encode_row_key(table_id, &buf)
}

/// An example table for test purpose.
pub struct ProductTable {
    id: Column,
    pub name: Column,
    pub count: Column,
    pub table: Table,
}

impl ProductTable {
    pub fn new() -> ProductTable {
        let id = ColumnBuilder::new()
            .col_type(TYPE_LONG)
            .primary_key(true)
            .build();
        let idx_id = next_id();
        let name = ColumnBuilder::new()
            .col_type(TYPE_VAR_CHAR)
            .index_key(idx_id)
            .build();
        let count = ColumnBuilder::new()
            .col_type(TYPE_LONG)
            .index_key(idx_id)
            .build();
        let table = TableBuilder::new()
            .add_col(id)
            .add_col(name)
            .add_col(count)
            .build();

        ProductTable {
            id: id,
            name: name,
            count: count,
            table: table,
        }
    }
}

fn init_data_with_engine_and_commit(
    ctx: Context,
    engine: Box<Engine>,
    tbl: &ProductTable,
    vals: &[(i64, Option<&str>, i64)],
    commit: bool,
) -> (Store, Worker<EndPointTask>) {
    init_data_with_details(ctx, engine, tbl, vals, commit, Config::default())
}

fn init_data_with_details(
    ctx: Context,
    engine: Box<Engine>,
    tbl: &ProductTable,
    vals: &[(i64, Option<&str>, i64)],
    commit: bool,
    cfg: Config,
) -> (Store, Worker<EndPointTask>) {
    let mut store = Store::new(engine);

    store.begin();
    for &(id, name, count) in vals {
        store
            .insert_into(&tbl.table)
            .set(tbl.id, Datum::I64(id))
            .set(tbl.name, name.map(|s| s.as_bytes()).into())
            .set(tbl.count, Datum::I64(count))
            .execute_with_ctx(ctx.clone());
    }
    if commit {
        store.commit_with_ctx(ctx);
    }
    let mut end_point = WorkerBuilder::new("test select worker")
        .batch_size(5)
        .create();
    let pd_worker = FutureWorker::new("test pd worker");
    let runner = EndPointHost::new(
        store.get_engine(),
        end_point.scheduler(),
        &cfg,
        pd_worker.scheduler(),
    );
    end_point.start(runner).unwrap();

    (store, end_point)
}

pub fn init_data_with_commit(
    tbl: &ProductTable,
    vals: &[(i64, Option<&str>, i64)],
    commit: bool,
) -> (Store, Worker<EndPointTask>) {
    let engine = engine::new_local_engine(TEMP_DIR, ALL_CFS).unwrap();
    init_data_with_engine_and_commit(Context::new(), engine, tbl, vals, commit)
}

// This function will create a Product table and initialize with the specified data.
fn init_with_data(
    tbl: &ProductTable,
    vals: &[(i64, Option<&str>, i64)],
) -> (Store, Worker<EndPointTask>) {
    init_data_with_commit(tbl, vals, true)
}

fn offset_for_column(cols: &[ColumnInfo], col_id: i64) -> i64 {
    for (offset, column) in cols.iter().enumerate() {
        if column.get_column_id() == col_id {
            return offset as i64;
        }
    }
    0 as i64
}

struct DAGSelect {
    execs: Vec<Executor>,
    cols: Vec<ColumnInfo>,
    order_by: Vec<ByItem>,
    limit: Option<u64>,
    aggregate: Vec<Expr>,
    group_by: Vec<Expr>,
    key_range: KeyRange,
    output_offsets: Option<Vec<u32>>,
}

impl DAGSelect {
    fn from(table: &Table) -> DAGSelect {
        let mut exec = Executor::new();
        exec.set_tp(ExecType::TypeTableScan);
        let mut tbl_scan = TableScan::new();
        let mut table_info = table.get_table_info();
        tbl_scan.set_table_id(table_info.get_table_id());
        let columns_info = table_info.take_columns();
        tbl_scan.set_columns(columns_info);
        exec.set_tbl_scan(tbl_scan);

        let mut range = KeyRange::new();
        let mut buf = Vec::with_capacity(8);
        buf.encode_i64(i64::MIN).unwrap();
        range.set_start(table::encode_row_key(table.id, &buf));
        buf.clear();
        buf.encode_i64(i64::MAX).unwrap();
        range.set_end(table::encode_row_key(table.id, &buf));

        DAGSelect {
            execs: vec![exec],
            cols: table.get_table_columns(),
            order_by: vec![],
            limit: None,
            aggregate: vec![],
            group_by: vec![],
            key_range: range,
            output_offsets: None,
        }
    }

    fn from_index(table: &Table, index: Column) -> DAGSelect {
        let idx = index.index;
        let mut exec = Executor::new();
        exec.set_tp(ExecType::TypeIndexScan);
        let mut scan = IndexScan::new();
        let mut index_info = table.get_index_info(idx, true);
        scan.set_table_id(index_info.get_table_id());
        scan.set_index_id(idx);

        let columns_info = index_info.take_columns();
        scan.set_columns(columns_info.clone());
        exec.set_idx_scan(scan);

        let range = table.get_index_range(idx);
        DAGSelect {
            execs: vec![exec],
            cols: columns_info.to_vec(),
            order_by: vec![],
            limit: None,
            aggregate: vec![],
            group_by: vec![],
            key_range: range,
            output_offsets: None,
        }
    }

    fn limit(mut self, n: u64) -> DAGSelect {
        self.limit = Some(n);
        self
    }

    fn order_by(mut self, col: Column, desc: bool) -> DAGSelect {
        let col_offset = offset_for_column(&self.cols, col.id);
        let mut item = ByItem::new();
        let mut expr = Expr::new();
        expr.set_tp(ExprType::ColumnRef);
        expr.mut_val().encode_i64(col_offset).unwrap();
        item.set_expr(expr);
        item.set_desc(desc);
        self.order_by.push(item);
        self
    }

    fn count(mut self) -> DAGSelect {
        let mut expr = Expr::new();
        expr.set_tp(ExprType::Count);
        self.aggregate.push(expr);
        self
    }

    fn aggr_col(mut self, col: Column, aggr_t: ExprType) -> DAGSelect {
        let col_offset = offset_for_column(&self.cols, col.id);
        let mut col_expr = Expr::new();
        col_expr.set_tp(ExprType::ColumnRef);
        col_expr.mut_val().encode_i64(col_offset).unwrap();
        let mut expr = Expr::new();
        expr.set_tp(aggr_t);
        expr.mut_children().push(col_expr);
        self.aggregate.push(expr);
        self
    }

    fn first(self, col: Column) -> DAGSelect {
        self.aggr_col(col, ExprType::First)
    }

    fn sum(self, col: Column) -> DAGSelect {
        self.aggr_col(col, ExprType::Sum)
    }

    fn avg(self, col: Column) -> DAGSelect {
        self.aggr_col(col, ExprType::Avg)
    }

    fn max(self, col: Column) -> DAGSelect {
        self.aggr_col(col, ExprType::Max)
    }

    fn min(self, col: Column) -> DAGSelect {
        self.aggr_col(col, ExprType::Min)
    }

    fn bit_and(self, col: Column) -> DAGSelect {
        self.aggr_col(col, ExprType::Agg_BitAnd)
    }

    fn bit_or(self, col: Column) -> DAGSelect {
        self.aggr_col(col, ExprType::Agg_BitOr)
    }

    fn bit_xor(self, col: Column) -> DAGSelect {
        self.aggr_col(col, ExprType::Agg_BitXor)
    }

    fn group_by(mut self, cols: &[Column]) -> DAGSelect {
        for col in cols {
            let offset = offset_for_column(&self.cols, col.id);
            let mut expr = Expr::new();
            expr.set_tp(ExprType::ColumnRef);
            expr.mut_val().encode_i64(offset).unwrap();
            self.group_by.push(expr);
        }
        self
    }

    fn output_offsets(mut self, output_offsets: Option<Vec<u32>>) -> DAGSelect {
        self.output_offsets = output_offsets;
        self
    }

    fn where_expr(mut self, expr: Expr) -> DAGSelect {
        let mut exec = Executor::new();
        exec.set_tp(ExecType::TypeSelection);
        let mut selection = Selection::new();
        selection.mut_conditions().push(expr);
        exec.set_selection(selection);
        self.execs.push(exec);
        self
    }

    fn build(self) -> Request {
        self.build_with(Context::new(), &[0])
    }

    fn build_with(mut self, ctx: Context, flags: &[u64]) -> Request {
        if !self.aggregate.is_empty() || !self.group_by.is_empty() {
            let mut exec = Executor::new();
            exec.set_tp(ExecType::TypeAggregation);
            let mut aggr = Aggregation::new();
            if !self.aggregate.is_empty() {
                aggr.set_agg_func(RepeatedField::from_vec(self.aggregate));
            }

            if !self.group_by.is_empty() {
                aggr.set_group_by(RepeatedField::from_vec(self.group_by));
            }
            exec.set_aggregation(aggr);
            self.execs.push(exec);
        }

        if !self.order_by.is_empty() {
            let mut exec = Executor::new();
            exec.set_tp(ExecType::TypeTopN);
            let mut topn = TopN::new();
            topn.set_order_by(RepeatedField::from_vec(self.order_by));
            if let Some(limit) = self.limit.take() {
                topn.set_limit(limit);
            }
            exec.set_topN(topn);
            self.execs.push(exec);
        }

        if let Some(l) = self.limit.take() {
            let mut exec = Executor::new();
            exec.set_tp(ExecType::TypeLimit);
            let mut limit = Limit::new();
            limit.set_limit(l);
            exec.set_limit(limit);
            self.execs.push(exec);
        }

        let mut dag = DAGRequest::new();
        dag.set_executors(RepeatedField::from_vec(self.execs));
        dag.set_start_ts(next_id() as u64);
        dag.set_flags(flags.iter().fold(0, |acc, f| acc | *f));

        let output_offsets = if self.output_offsets.is_some() {
            self.output_offsets.take().unwrap()
        } else {
            (0..self.cols.len() as u32).collect()
        };
        dag.set_output_offsets(output_offsets);

        let mut req = Request::new();
        req.set_tp(REQ_TYPE_DAG);
        req.set_data(dag.write_to_bytes().unwrap());
        req.set_ranges(RepeatedField::from_vec(vec![self.key_range]));
        req.set_context(ctx);
        req
    }
}

#[test]
fn test_select() {
    let data = vec![
        (1, Some("name:0"), 2),
        (2, Some("name:4"), 3),
        (4, Some("name:3"), 1),
        (5, Some("name:1"), 4),
    ];

    let product = ProductTable::new();
    let (_, mut end_point) = init_with_data(&product, &data);
    // for dag selection
    let req = DAGSelect::from(&product.table).build();
    let mut resp = handle_select(&end_point, req);
    let spliter = DAGChunkSpliter::new(resp.take_chunks().into_vec(), 3);
    for (row, (id, name, cnt)) in spliter.zip(data) {
        let name_datum = name.map(|s| s.as_bytes()).into();
        let expected_encoded =
            datum::encode_value(&[Datum::I64(id), name_datum, cnt.into()]).unwrap();
        let result_encoded = datum::encode_value(&row).unwrap();
        assert_eq!(result_encoded, &*expected_encoded);
    }

    end_point.stop().unwrap().join().unwrap();
}

#[test]
fn test_batch_row_limit() {
    let data = vec![
        (1, Some("name:0"), 2),
        (2, Some("name:4"), 3),
        (4, Some("name:3"), 1),
        (5, Some("name:1"), 4),
    ];
    let batch_row_limit = 3;
    let chunk_datum_limit = batch_row_limit * 3; // we have 3 fields.
    let product = ProductTable::new();
    let (_, mut end_point) = {
        let engine = engine::new_local_engine(TEMP_DIR, ALL_CFS).unwrap();
        let mut cfg = Config::default();
        cfg.end_point_batch_row_limit = batch_row_limit;
        init_data_with_details(Context::new(), engine, &product, &data, true, cfg)
    };

    // for dag selection
    let req = DAGSelect::from(&product.table).build();
    let mut resp = handle_select(&end_point, req);
    check_chunk_datum_count(resp.get_chunks(), chunk_datum_limit);
    let spliter = DAGChunkSpliter::new(resp.take_chunks().into_vec(), 3);
    for (row, (id, name, cnt)) in spliter.zip(data) {
        let name_datum = name.map(|s| s.as_bytes()).into();
        let expected_encoded =
            datum::encode_value(&[Datum::I64(id), name_datum, cnt.into()]).unwrap();
        let result_encoded = datum::encode_value(&row).unwrap();
        assert_eq!(result_encoded, &*expected_encoded);
    }

    end_point.stop().unwrap().join().unwrap();
}

#[test]
fn test_stream_batch_row_limit() {
    let data = vec![
        (1, Some("name:0"), 2),
        (2, Some("name:4"), 3),
        (4, Some("name:3"), 1),
        (5, Some("name:1"), 4),
    ];

    let product = ProductTable::new();
    let stream_row_limit = 2;
    let (_, mut end_point) = {
        let engine = engine::new_local_engine(TEMP_DIR, ALL_CFS).unwrap();
        let mut cfg = Config::default();
        cfg.end_point_stream_batch_row_limit = stream_row_limit;
        init_data_with_details(Context::new(), engine, &product, &data, true, cfg)
    };

    let req = DAGSelect::from(&product.table).build();

    // Check the Response.range by check its last bytes.  We can know the last bytes
    // because our query is a simple table scan, and row ids are 1, 2, 4, 5. And if
    // the streaming contains at most 2 records in a chunk, the ranges of responses
    // should be [(0x___1, 0x___3), (0x___4, 0x___6)].
    let mut expected_ranges_last_byte = vec![(1, 3), (4, 6)];
    let check_range = move |resp: &Response| {
        let (start_last_byte, end_last_byte) = expected_ranges_last_byte.remove(0);
        let start = resp.get_range().get_start();
        let end = resp.get_range().get_end();
        assert_eq!(start[start.len() - 1], start_last_byte);
        assert_eq!(end[end.len() - 1], end_last_byte);
    };

    let resps = handle_streaming_select(&end_point, req, check_range);
    assert_eq!(resps.len(), 2);

    for (i, resp) in resps.into_iter().enumerate() {
        // For now, we only support default encode type.
        assert_eq!(resp.get_encode_type(), EncodeType::TypeDefault);
        let mut chunk = Chunk::new();
        chunk.merge_from_bytes(resp.get_data()).unwrap();

        let chunks = vec![chunk];
        let chunk_data_limit = stream_row_limit * 3; // we have 3 fields.
        check_chunk_datum_count(&chunks, chunk_data_limit);

        let spliter = DAGChunkSpliter::new(chunks, 3);
        let cur_data = &data[i * stream_row_limit..(i + 1) * stream_row_limit];
        for (row, &(id, name, cnt)) in spliter.zip(cur_data) {
            let name_datum = name.map(|s| s.as_bytes()).into();
            let expected_encoded =
                datum::encode_value(&[Datum::I64(id), name_datum, cnt.into()]).unwrap();
            let result_encoded = datum::encode_value(&row).unwrap();
            assert_eq!(result_encoded, &*expected_encoded);
        }
    }

    end_point.stop().unwrap().join().unwrap();
}

#[test]
fn test_select_after_lease() {
    let data = vec![
        (1, Some("name:0"), 2),
        (2, Some("name:4"), 3),
        (4, Some("name:3"), 1),
        (5, Some("name:1"), 4),
    ];

    let product = ProductTable::new();
    let (_cluster, raft_engine, ctx) = new_raft_engine(1, "");
    let (_, mut end_point) =
        init_data_with_engine_and_commit(ctx.clone(), raft_engine, &product, &data, true);

    // Sleep until the leader lease is expired.
    thread::sleep(Duration::from_millis(MAX_LEADER_LEASE));
    let req = DAGSelect::from(&product.table).build_with(ctx.clone(), &[0]);
    let mut resp = handle_select(&end_point, req);
    let spliter = DAGChunkSpliter::new(resp.take_chunks().into_vec(), 3);
    for (row, (id, name, cnt)) in spliter.zip(data) {
        let name_datum = name.map(|s| s.as_bytes()).into();
        let expected_encoded =
            datum::encode_value(&[Datum::I64(id), name_datum, cnt.into()]).unwrap();
        let result_encoded = datum::encode_value(&row).unwrap();
        assert_eq!(result_encoded, &*expected_encoded);
    }

    end_point.stop().unwrap().join().unwrap();
}

#[test]
fn test_group_by() {
    let data = vec![
        (1, Some("name:0"), 2),
        (2, Some("name:2"), 3),
        (4, Some("name:0"), 1),
        (5, Some("name:1"), 4),
    ];

    let product = ProductTable::new();
    let (_, mut end_point) = init_with_data(&product, &data);
    // for dag
    let req = DAGSelect::from(&product.table)
        .group_by(&[product.name])
        .build();
    let mut resp = handle_select(&end_point, req);
    // should only have name:0, name:2 and name:1
    let mut row_count = 0;
    let spliter = DAGChunkSpliter::new(resp.take_chunks().into_vec(), 1);
    for (row, name) in spliter.zip(&[b"name:0", b"name:2", b"name:1"]) {
        let expected_encoded = datum::encode_value(&[Datum::Bytes(name.to_vec())]).unwrap();
        let result_encoded = datum::encode_value(&row).unwrap();
        assert_eq!(result_encoded, &*expected_encoded);
        row_count += 1;
    }
    assert_eq!(row_count, 3);

    end_point.stop().unwrap().join().unwrap();
}

#[test]
fn test_aggr_count() {
    let data = vec![
        (1, Some("name:0"), 2),
        (2, Some("name:3"), 3),
        (4, Some("name:0"), 1),
        (5, Some("name:5"), 4),
        (6, Some("name:5"), 4),
        (7, None, 4),
    ];

    let product = ProductTable::new();
    let (_, mut end_point) = init_with_data(&product, &data);
    let exp = vec![
        (Datum::Bytes(b"name:0".to_vec()), 2),
        (Datum::Bytes(b"name:3".to_vec()), 1),
        (Datum::Bytes(b"name:5".to_vec()), 2),
        (Datum::Null, 1),
    ];

    // for dag
    let req = DAGSelect::from(&product.table)
        .count()
        .group_by(&[product.name])
        .build();
    let mut resp = handle_select(&end_point, req);
    let mut row_count = 0;
    let exp_len = exp.len();
    let spliter = DAGChunkSpliter::new(resp.take_chunks().into_vec(), 2);
    for (row, (name, cnt)) in spliter.zip(exp) {
        let expected_datum = vec![Datum::U64(cnt), name];
        let expected_encoded = datum::encode_value(&expected_datum).unwrap();
        let result_encoded = datum::encode_value(&row).unwrap();
        assert_eq!(&*result_encoded, &*expected_encoded);
        row_count += 1;
    }
    assert_eq!(row_count, exp_len);

    let exp = vec![
        (vec![Datum::Bytes(b"name:0".to_vec()), Datum::I64(2)], 1),
        (vec![Datum::Bytes(b"name:3".to_vec()), Datum::I64(3)], 1),
        (vec![Datum::Bytes(b"name:0".to_vec()), Datum::I64(1)], 1),
        (vec![Datum::Bytes(b"name:5".to_vec()), Datum::I64(4)], 2),
        (vec![Datum::Null, Datum::I64(4)], 1),
    ];

    // for dag
    let req = DAGSelect::from(&product.table)
        .count()
        .group_by(&[product.name, product.count])
        .build();
    let mut resp = handle_select(&end_point, req);
    let mut row_count = 0;
    let exp_len = exp.len();
    let spliter = DAGChunkSpliter::new(resp.take_chunks().into_vec(), 3);
    for (row, (gk_data, cnt)) in spliter.zip(exp) {
        let mut expected_datum = vec![Datum::U64(cnt)];
        expected_datum.extend_from_slice(gk_data.as_slice());
        let expected_encoded = datum::encode_value(&expected_datum).unwrap();
        let result_encoded = datum::encode_value(&row).unwrap();
        assert_eq!(&*result_encoded, &*expected_encoded);
        row_count += 1;
    }
    assert_eq!(row_count, exp_len);

    end_point.stop().unwrap().join().unwrap();
}

#[test]
fn test_aggr_first() {
    let data = vec![
        (1, Some("name:0"), 2),
        (2, Some("name:3"), 3),
        (3, Some("name:5"), 3),
        (4, Some("name:0"), 1),
        (5, Some("name:5"), 4),
        (6, Some("name:5"), 4),
        (7, None, 4),
        (8, None, 5),
        (9, Some("name:5"), 5),
        (10, None, 6),
    ];

    let product = ProductTable::new();
    let (_, mut end_point) = init_with_data(&product, &data);

    let exp = vec![
        (Datum::Bytes(b"name:0".to_vec()), 1),
        (Datum::Bytes(b"name:3".to_vec()), 2),
        (Datum::Bytes(b"name:5".to_vec()), 3),
        (Datum::Null, 7),
    ];

    // for dag
    let req = DAGSelect::from(&product.table)
        .first(product.id)
        .group_by(&[product.name])
        .build();
    let mut resp = handle_select(&end_point, req);
    let mut row_count = 0;
    let exp_len = exp.len();
    let spliter = DAGChunkSpliter::new(resp.take_chunks().into_vec(), 2);
    for (row, (name, id)) in spliter.zip(exp) {
        let expected_datum = vec![Datum::I64(id), name];
        let expected_encoded = datum::encode_value(&expected_datum).unwrap();
        let result_encoded = datum::encode_value(&row).unwrap();
        assert_eq!(&*result_encoded, &*expected_encoded);
        row_count += 1;
    }
    assert_eq!(row_count, exp_len);

    let exp = vec![
        (2, Datum::Bytes(b"name:0".to_vec())),
        (3, Datum::Bytes(b"name:3".to_vec())),
        (1, Datum::Bytes(b"name:0".to_vec())),
        (4, Datum::Bytes(b"name:5".to_vec())),
        (5, Datum::Null),
        (6, Datum::Null),
    ];

    // for dag
    let req = DAGSelect::from(&product.table)
        .first(product.name)
        .group_by(&[product.count])
        .build();
    let mut resp = handle_select(&end_point, req);
    let mut row_count = 0;
    let exp_len = exp.len();
    let spliter = DAGChunkSpliter::new(resp.take_chunks().into_vec(), 2);
    for (row, (count, name)) in spliter.zip(exp) {
        let expected_datum = vec![name, Datum::I64(count)];
        let expected_encoded = datum::encode_value(&expected_datum).unwrap();
        let result_encoded = datum::encode_value(&row).unwrap();
        assert_eq!(&*result_encoded, &*expected_encoded);
        row_count += 1;
    }
    assert_eq!(row_count, exp_len);

    end_point.stop().unwrap().join().unwrap();
}

#[test]
fn test_aggr_avg() {
    let data = vec![
        (1, Some("name:0"), 2),
        (2, Some("name:3"), 3),
        (4, Some("name:0"), 1),
        (5, Some("name:5"), 4),
        (6, Some("name:5"), 4),
        (7, None, 4),
    ];

    let product = ProductTable::new();
    let (mut store, mut end_point) = init_with_data(&product, &data);

    store.begin();
    store
        .insert_into(&product.table)
        .set(product.id, Datum::I64(8))
        .set(product.name, Datum::Bytes(b"name:4".to_vec()))
        .set(product.count, Datum::Null)
        .execute();
    store.commit();

    let exp = vec![
        (Datum::Bytes(b"name:0".to_vec()), (Datum::Dec(3.into()), 2)),
        (Datum::Bytes(b"name:3".to_vec()), (Datum::Dec(3.into()), 1)),
        (Datum::Bytes(b"name:5".to_vec()), (Datum::Dec(8.into()), 2)),
        (Datum::Null, (Datum::Dec(4.into()), 1)),
        (Datum::Bytes(b"name:4".to_vec()), (Datum::Null, 0)),
    ];
    // for dag
    let req = DAGSelect::from(&product.table)
        .avg(product.count)
        .group_by(&[product.name])
        .build();
    let mut resp = handle_select(&end_point, req);
    let mut row_count = 0;
    let exp_len = exp.len();
    let spliter = DAGChunkSpliter::new(resp.take_chunks().into_vec(), 3);
    for (row, (name, (sum, cnt))) in spliter.zip(exp) {
        let expected_datum = vec![Datum::U64(cnt), sum, name];
        let expected_encoded = datum::encode_value(&expected_datum).unwrap();
        let result_encoded = datum::encode_value(&row).unwrap();
        assert_eq!(&*result_encoded, &*expected_encoded);
        row_count += 1;
    }
    assert_eq!(row_count, exp_len);

    end_point.stop().unwrap();
}

#[test]
fn test_aggr_sum() {
    let data = vec![
        (1, Some("name:0"), 2),
        (2, Some("name:3"), 3),
        (4, Some("name:0"), 1),
        (5, Some("name:5"), 4),
        (6, Some("name:5"), 4),
        (7, None, 4),
    ];

    let product = ProductTable::new();
    let (_, mut end_point) = init_with_data(&product, &data);

    let exp = vec![
        (Datum::Bytes(b"name:0".to_vec()), 3),
        (Datum::Bytes(b"name:3".to_vec()), 3),
        (Datum::Bytes(b"name:5".to_vec()), 8),
        (Datum::Null, 4),
    ];
    // for dag
    let req = DAGSelect::from(&product.table)
        .sum(product.count)
        .group_by(&[product.name])
        .build();
    let mut resp = handle_select(&end_point, req);
    let mut row_count = 0;
    let exp_len = exp.len();
    let spliter = DAGChunkSpliter::new(resp.take_chunks().into_vec(), 2);
    for (row, (name, cnt)) in spliter.zip(exp) {
        let expected_datum = vec![Datum::Dec(cnt.into()), name];
        let expected_encoded = datum::encode_value(&expected_datum).unwrap();
        let result_encoded = datum::encode_value(&row).unwrap();
        assert_eq!(&*result_encoded, &*expected_encoded);
        row_count += 1;
    }
    assert_eq!(row_count, exp_len);
    end_point.stop().unwrap();
}

#[test]
fn test_aggr_extre() {
    let data = vec![
        (1, Some("name:0"), 2),
        (2, Some("name:3"), 3),
        (4, Some("name:0"), 1),
        (5, Some("name:5"), 4),
        (6, Some("name:5"), 5),
        (7, None, 4),
    ];

    let product = ProductTable::new();
    let (mut store, mut end_point) = init_with_data(&product, &data);

    store.begin();
    for &(id, name) in &[(8, b"name:5"), (9, b"name:6")] {
        store
            .insert_into(&product.table)
            .set(product.id, Datum::I64(id))
            .set(product.name, Datum::Bytes(name.to_vec()))
            .set(product.count, Datum::Null)
            .execute();
    }
    store.commit();

    let exp = vec![
        (
            Datum::Bytes(b"name:0".to_vec()),
            Datum::I64(2),
            Datum::I64(1),
        ),
        (
            Datum::Bytes(b"name:3".to_vec()),
            Datum::I64(3),
            Datum::I64(3),
        ),
        (
            Datum::Bytes(b"name:5".to_vec()),
            Datum::I64(5),
            Datum::I64(4),
        ),
        (Datum::Null, Datum::I64(4), Datum::I64(4)),
        (Datum::Bytes(b"name:6".to_vec()), Datum::Null, Datum::Null),
    ];

    // for dag
    let req = DAGSelect::from(&product.table)
        .max(product.count)
        .min(product.count)
        .group_by(&[product.name])
        .build();
    let mut resp = handle_select(&end_point, req);
    let mut row_count = 0;
    let exp_len = exp.len();
    let spliter = DAGChunkSpliter::new(resp.take_chunks().into_vec(), 3);
    for (row, (name, max, min)) in spliter.zip(exp) {
        let expected_datum = vec![max, min, name];
        let expected_encoded = datum::encode_value(&expected_datum).unwrap();
        let result_encoded = datum::encode_value(&row).unwrap();
        assert_eq!(result_encoded, &*expected_encoded);
        row_count += 1;
    }
    assert_eq!(row_count, exp_len);

    end_point.stop().unwrap();
}

#[test]
fn test_aggr_bit_ops() {
    let data = vec![
        (1, Some("name:0"), 2),
        (2, Some("name:3"), 3),
        (4, Some("name:0"), 1),
        (5, Some("name:5"), 4),
        (6, Some("name:5"), 5),
        (7, None, 4),
    ];

    let product = ProductTable::new();
    let (mut store, mut end_point) = init_with_data(&product, &data);

    store.begin();
    for &(id, name) in &[(8, b"name:5"), (9, b"name:6")] {
        store
            .insert_into(&product.table)
            .set(product.id, Datum::I64(id))
            .set(product.name, Datum::Bytes(name.to_vec()))
            .set(product.count, Datum::Null)
            .execute();
    }
    store.commit();

    let exp = vec![
        (
            Datum::Bytes(b"name:0".to_vec()),
            Datum::U64(0),
            Datum::U64(3),
            Datum::U64(3),
        ),
        (
            Datum::Bytes(b"name:3".to_vec()),
            Datum::U64(3),
            Datum::U64(3),
            Datum::U64(3),
        ),
        (
            Datum::Bytes(b"name:5".to_vec()),
            Datum::U64(4),
            Datum::U64(5),
            Datum::U64(1),
        ),
        (Datum::Null, Datum::U64(4), Datum::U64(4), Datum::U64(4)),
        (
            Datum::Bytes(b"name:6".to_vec()),
            Datum::U64(18446744073709551615),
            Datum::U64(0),
            Datum::U64(0),
        ),
    ];

    // for dag
    let req = DAGSelect::from(&product.table)
        .bit_and(product.count)
        .bit_or(product.count)
        .bit_xor(product.count)
        .group_by(&[product.name])
        .build();
    let mut resp = handle_select(&end_point, req);
    let mut row_count = 0;
    let exp_len = exp.len();
    let spliter = DAGChunkSpliter::new(resp.take_chunks().into_vec(), 4);
    for (row, (name, bitand, bitor, bitxor)) in spliter.zip(exp) {
        let expected_datum = vec![bitand, bitor, bitxor, name];
        let expected_encoded = datum::encode_value(&expected_datum).unwrap();
        let result_encoded = datum::encode_value(&row).unwrap();
        assert_eq!(result_encoded, &*expected_encoded);
        row_count += 1;
    }
    assert_eq!(row_count, exp_len);

    end_point.stop().unwrap();
}

#[test]
fn test_order_by_column() {
    let data = vec![
        (1, Some("name:0"), 2),
        (2, Some("name:3"), 3),
        (4, Some("name:0"), 1),
        (5, Some("name:6"), 4),
        (6, Some("name:5"), 4),
        (7, Some("name:4"), 4),
        (8, None, 4),
    ];

    let exp = vec![
        (8, None, 4),
        (7, Some("name:4"), 4),
        (6, Some("name:5"), 4),
        (5, Some("name:6"), 4),
        (2, Some("name:3"), 3),
    ];

    let product = ProductTable::new();
    let (_, mut end_point) = init_with_data(&product, &data);
    // for dag
    let req = DAGSelect::from(&product.table)
        .order_by(product.count, true)
        .order_by(product.name, false)
        .limit(5)
        .build();
    let mut resp = handle_select(&end_point, req);
    let mut row_count = 0;
    let spliter = DAGChunkSpliter::new(resp.take_chunks().into_vec(), 3);
    for (row, (id, name, cnt)) in spliter.zip(exp) {
        let name_datum = name.map(|s| s.as_bytes()).into();
        let expected_encoded =
            datum::encode_value(&[i64::from(id).into(), name_datum, i64::from(cnt).into()])
                .unwrap();
        let result_encoded = datum::encode_value(&row).unwrap();
        assert_eq!(&*result_encoded, &*expected_encoded);
        row_count += 1;
    }
    assert_eq!(row_count, 5);
    end_point.stop().unwrap().join().unwrap();
}

#[test]
fn test_order_by_pk_with_select_from_index() {
    let mut data = vec![
        (8, Some("name:0"), 2),
        (7, Some("name:3"), 3),
        (6, Some("name:0"), 1),
        (5, Some("name:6"), 4),
        (4, Some("name:5"), 4),
        (3, Some("name:4"), 4),
        (2, None, 4),
    ];

    let product = ProductTable::new();
    let (_, mut end_point) = init_with_data(&product, &data);
    let expect: Vec<_> = data.drain(..5).collect();
    // for dag
    let req = DAGSelect::from_index(&product.table, product.name)
        .order_by(product.id, true)
        .limit(5)
        .build();
    let mut resp = handle_select(&end_point, req);
    let mut row_count = 0;
    let spliter = DAGChunkSpliter::new(resp.take_chunks().into_vec(), 3);
    for (row, (id, name, cnt)) in spliter.zip(expect) {
        let name_datum = name.map(|s| s.as_bytes()).into();
        let expected_encoded =
            datum::encode_value(&[name_datum, (cnt as i64).into(), (id as i64).into()]).unwrap();
        let result_encoded = datum::encode_value(&row).unwrap();
        assert_eq!(&*result_encoded, &*expected_encoded);
        row_count += 1;
    }
    assert_eq!(row_count, 5);
    end_point.stop().unwrap().join().unwrap();
}

#[test]
fn test_limit() {
    let mut data = vec![
        (1, Some("name:0"), 2),
        (2, Some("name:3"), 3),
        (4, Some("name:0"), 1),
        (5, Some("name:5"), 4),
        (6, Some("name:5"), 4),
        (7, None, 4),
    ];

    let product = ProductTable::new();
    let (_, mut end_point) = init_with_data(&product, &data);
    let expect: Vec<_> = data.drain(..5).collect();
    // for dag
    let req = DAGSelect::from(&product.table).limit(5).build();
    let mut resp = handle_select(&end_point, req);
    let mut row_count = 0;
    let spliter = DAGChunkSpliter::new(resp.take_chunks().into_vec(), 3);
    for (row, (id, name, cnt)) in spliter.zip(expect) {
        let name_datum = name.map(|s| s.as_bytes()).into();
        let expected_encoded = datum::encode_value(&[id.into(), name_datum, cnt.into()]).unwrap();
        let result_encoded = datum::encode_value(&row).unwrap();
        assert_eq!(&*result_encoded, &*expected_encoded);
        row_count += 1;
    }
    assert_eq!(row_count, 5);

    end_point.stop().unwrap().join().unwrap();
}

#[test]
fn test_reverse() {
    let mut data = vec![
        (1, Some("name:0"), 2),
        (2, Some("name:3"), 3),
        (4, Some("name:0"), 1),
        (5, Some("name:5"), 4),
        (6, Some("name:5"), 4),
        (7, None, 4),
    ];

    let product = ProductTable::new();
    let (_, mut end_point) = init_with_data(&product, &data);
    data.reverse();
    let expect: Vec<_> = data.drain(..5).collect();
    // for dag
    let req = DAGSelect::from(&product.table)
        .limit(5)
        .order_by(product.id, true)
        .build();
    let mut resp = handle_select(&end_point, req);
    let mut row_count = 0;
    let spliter = DAGChunkSpliter::new(resp.take_chunks().into_vec(), 3);
    for (row, (id, name, cnt)) in spliter.zip(expect) {
        let name_datum = name.map(|s| s.as_bytes()).into();
        let expected_encoded = datum::encode_value(&[id.into(), name_datum, cnt.into()]).unwrap();
        let result_encoded = datum::encode_value(&row).unwrap();
        assert_eq!(&*result_encoded, &*expected_encoded);
        row_count += 1;
    }
    assert_eq!(row_count, 5);

    end_point.stop().unwrap().join().unwrap();
}

pub fn handle_request(end_point: &Worker<EndPointTask>, req: Request) -> Response {
    let (tx, rx) = mpsc::channel();
<<<<<<< HEAD
    let on_resp = OnResponse::Unary(box move |r| tx.send(r).unwrap());
    let req = RequestTask::new(req, on_resp, 100).unwrap();
=======
    let req = RequestTask::new(req, box move |r| tx.send(r).unwrap(), 100, 60);
>>>>>>> 80de3d31
    end_point.schedule(EndPointTask::Request(req)).unwrap();
    rx.recv().unwrap()
}

fn handle_select(end_point: &Worker<EndPointTask>, req: Request) -> SelectResponse {
    let resp = handle_request(end_point, req);
    assert!(!resp.get_data().is_empty(), "{:?}", resp);
    let mut sel_resp = SelectResponse::new();
    sel_resp.merge_from_bytes(resp.get_data()).unwrap();
    sel_resp
}

fn handle_streaming_select<F>(
    end_point: &Worker<EndPointTask>,
    req: Request,
    mut check_range: F,
) -> Vec<StreamResponse>
where
    F: FnMut(&Response) + Send + 'static,
{
    let (tx, rx) = mpsc::channel();
    let on_resp = OnResponse::Streaming(box move |s, _| {
        for r in Stream::wait(s) {
            let resp: Response = r.unwrap();
            check_range(&resp);
            assert!(!resp.get_data().is_empty());
            let mut stream_resp = StreamResponse::new();
            stream_resp.merge_from_bytes(resp.get_data()).unwrap();
            tx.send(stream_resp).unwrap();
        }
    });
    let req = RequestTask::new(req, on_resp, 100).unwrap();
    end_point.schedule(EndPointTask::Request(req)).unwrap();
    rx.into_iter().collect()
}

#[test]
fn test_index() {
    let data = vec![
        (1, Some("name:0"), 2),
        (2, Some("name:3"), 3),
        (4, Some("name:0"), 1),
        (5, Some("name:5"), 4),
        (6, Some("name:5"), 4),
        (7, None, 4),
    ];

    let product = ProductTable::new();
    let (_, mut end_point) = init_with_data(&product, &data);
    // for dag
    let req = DAGSelect::from_index(&product.table, product.id).build();
    let mut resp = handle_select(&end_point, req);
    let mut row_count = 0;
    let spliter = DAGChunkSpliter::new(resp.take_chunks().into_vec(), 1);
    for (row, (id, _, _)) in spliter.zip(data) {
        let expected_encoded = datum::encode_value(&[id.into()]).unwrap();
        let result_encoded = datum::encode_value(&row).unwrap();
        assert_eq!(&*result_encoded, &*expected_encoded);
        row_count += 1;
    }
    assert_eq!(row_count, 6);

    end_point.stop().unwrap().join().unwrap();
}

#[test]
fn test_index_reverse_limit() {
    let mut data = vec![
        (1, Some("name:0"), 2),
        (2, Some("name:3"), 3),
        (4, Some("name:0"), 1),
        (5, Some("name:5"), 4),
        (6, Some("name:5"), 4),
        (7, None, 4),
    ];

    let product = ProductTable::new();
    let (_, mut end_point) = init_with_data(&product, &data);
    data.reverse();
    let expect: Vec<_> = data.drain(..5).collect();
    // for dag
    let req = DAGSelect::from_index(&product.table, product.id)
        .limit(5)
        .order_by(product.id, true)
        .build();

    let mut resp = handle_select(&end_point, req);
    let mut row_count = 0;
    let spliter = DAGChunkSpliter::new(resp.take_chunks().into_vec(), 1);
    for (row, (id, _, _)) in spliter.zip(expect) {
        let expected_encoded = datum::encode_value(&[id.into()]).unwrap();
        let result_encoded = datum::encode_value(&row).unwrap();
        assert_eq!(&*result_encoded, &*expected_encoded);
        row_count += 1;
    }
    assert_eq!(row_count, 5);

    end_point.stop().unwrap().join().unwrap();
}

#[test]
fn test_limit_oom() {
    let data = vec![
        (1, Some("name:0"), 2),
        (2, Some("name:3"), 3),
        (4, Some("name:0"), 1),
        (5, Some("name:5"), 4),
        (6, Some("name:5"), 4),
        (7, None, 4),
    ];

    let product = ProductTable::new();
    let (_, mut end_point) = init_with_data(&product, &data);
    // for dag
    let req = DAGSelect::from_index(&product.table, product.id)
        .limit(100000000)
        .build();
    let mut resp = handle_select(&end_point, req);
    let mut row_count = 0;
    let spliter = DAGChunkSpliter::new(resp.take_chunks().into_vec(), 1);
    for (row, (id, _, _)) in spliter.zip(data) {
        let expected_encoded = datum::encode_value(&[id.into()]).unwrap();
        let result_encoded = datum::encode_value(&row).unwrap();
        assert_eq!(&*result_encoded, &*expected_encoded);
        row_count += 1;
    }
    assert_eq!(row_count, 6);
    end_point.stop().unwrap().join().unwrap();
}

#[test]
fn test_del_select() {
    let mut data = vec![
        (1, Some("name:0"), 2),
        (2, Some("name:3"), 3),
        (4, Some("name:0"), 1),
        (5, Some("name:5"), 4),
        (6, Some("name:5"), 4),
        (7, None, 4),
    ];

    let product = ProductTable::new();
    let (mut store, mut end_point) = init_with_data(&product, &data);

    store.begin();
    let (id, name, cnt) = data.remove(3);
    let name_datum = name.map(|s| s.as_bytes()).into();
    store
        .delete_from(&product.table)
        .execute(id, vec![id.into(), name_datum, cnt.into()]);
    store.commit();

    // for dag
    let req = DAGSelect::from_index(&product.table, product.id).build();
    let mut resp = handle_select(&end_point, req);
    let spliter = DAGChunkSpliter::new(resp.take_chunks().into_vec(), 1);
    let mut row_count = 0;
    for _ in spliter {
        row_count += 1;
    }
    assert_eq!(row_count, 5);

    end_point.stop().unwrap().join().unwrap();
}

#[test]
fn test_index_group_by() {
    let data = vec![
        (1, Some("name:0"), 2),
        (2, Some("name:2"), 3),
        (4, Some("name:0"), 1),
        (5, Some("name:1"), 4),
    ];

    let product = ProductTable::new();
    let (_, mut end_point) = init_with_data(&product, &data);
    // for dag
    let req = DAGSelect::from_index(&product.table, product.name)
        .group_by(&[product.name])
        .build();
    let mut resp = handle_select(&end_point, req);
    // should only have name:0, name:2 and name:1
    let mut row_count = 0;
    let spliter = DAGChunkSpliter::new(resp.take_chunks().into_vec(), 1);
    for (row, name) in spliter.zip(&[b"name:0", b"name:1", b"name:2"]) {
        let expected_encoded = datum::encode_value(&[Datum::Bytes(name.to_vec())]).unwrap();
        let result_encoded = datum::encode_value(&row).unwrap();
        assert_eq!(&*result_encoded, &*expected_encoded);
        row_count += 1;
    }
    assert_eq!(row_count, 3);

    end_point.stop().unwrap().join().unwrap();
}

#[test]
fn test_index_aggr_count() {
    let data = vec![
        (1, Some("name:0"), 2),
        (2, Some("name:3"), 3),
        (4, Some("name:0"), 1),
        (5, Some("name:5"), 4),
        (6, Some("name:5"), 4),
        (7, None, 4),
    ];

    let product = ProductTable::new();
    let (_, mut end_point) = init_with_data(&product, &data);
    // for dag
    let req = DAGSelect::from_index(&product.table, product.name)
        .count()
        .build();
    let mut resp = handle_select(&end_point, req);
    let mut spliter = DAGChunkSpliter::new(resp.take_chunks().into_vec(), 1);
    let expected_encoded = datum::encode_value(&[Datum::U64(data.len() as u64)]).unwrap();
    let ret_data = spliter.next();
    assert_eq!(ret_data.is_some(), true);
    let result_encoded = datum::encode_value(&ret_data.unwrap()).unwrap();
    assert_eq!(&*result_encoded, &*expected_encoded);
    assert_eq!(spliter.next().is_none(), true);

    let exp = vec![
        (Datum::Null, 1),
        (Datum::Bytes(b"name:0".to_vec()), 2),
        (Datum::Bytes(b"name:3".to_vec()), 1),
        (Datum::Bytes(b"name:5".to_vec()), 2),
    ];
    // for dag
    let req = DAGSelect::from_index(&product.table, product.name)
        .count()
        .group_by(&[product.name])
        .build();
    resp = handle_select(&end_point, req);
    let mut row_count = 0;
    let exp_len = exp.len();
    let spliter = DAGChunkSpliter::new(resp.take_chunks().into_vec(), 2);
    for (row, (name, cnt)) in spliter.zip(exp) {
        let expected_datum = vec![Datum::U64(cnt), name];
        let expected_encoded = datum::encode_value(&expected_datum).unwrap();
        let result_encoded = datum::encode_value(&row).unwrap();
        assert_eq!(&*result_encoded, &*expected_encoded);
        row_count += 1;
    }
    assert_eq!(row_count, exp_len);

    let exp = vec![
        (vec![Datum::Null, Datum::I64(4)], 1),
        (vec![Datum::Bytes(b"name:0".to_vec()), Datum::I64(1)], 1),
        (vec![Datum::Bytes(b"name:0".to_vec()), Datum::I64(2)], 1),
        (vec![Datum::Bytes(b"name:3".to_vec()), Datum::I64(3)], 1),
        (vec![Datum::Bytes(b"name:5".to_vec()), Datum::I64(4)], 2),
    ];
    let req = DAGSelect::from_index(&product.table, product.name)
        .count()
        .group_by(&[product.name, product.count])
        .build();
    resp = handle_select(&end_point, req);
    let mut row_count = 0;
    let exp_len = exp.len();
    let spliter = DAGChunkSpliter::new(resp.take_chunks().into_vec(), 3);
    for (row, (gk_data, cnt)) in spliter.zip(exp) {
        let mut expected_datum = vec![Datum::U64(cnt)];
        expected_datum.extend_from_slice(gk_data.as_slice());
        let expected_encoded = datum::encode_value(&expected_datum).unwrap();
        let result_encoded = datum::encode_value(&row).unwrap();
        assert_eq!(&*result_encoded, &*expected_encoded);
        row_count += 1;
    }
    assert_eq!(row_count, exp_len);

    end_point.stop().unwrap().join().unwrap();
}

#[test]
fn test_index_aggr_first() {
    let data = vec![
        (1, Some("name:0"), 2),
        (2, Some("name:3"), 3),
        (4, Some("name:0"), 1),
        (5, Some("name:5"), 4),
        (6, Some("name:5"), 4),
        (7, None, 4),
    ];

    let product = ProductTable::new();
    let (_, mut end_point) = init_with_data(&product, &data);

    let exp = vec![
        (Datum::Null, 7),
        (Datum::Bytes(b"name:0".to_vec()), 4),
        (Datum::Bytes(b"name:3".to_vec()), 2),
        (Datum::Bytes(b"name:5".to_vec()), 5),
    ];
    // for dag
    let req = DAGSelect::from_index(&product.table, product.name)
        .first(product.id)
        .group_by(&[product.name])
        .build();
    let mut resp = handle_select(&end_point, req);
    let mut row_count = 0;
    let exp_len = exp.len();
    let spliter = DAGChunkSpliter::new(resp.take_chunks().into_vec(), 2);
    for (row, (name, id)) in spliter.zip(exp) {
        let expected_datum = vec![Datum::I64(id), name];
        let expected_encoded = datum::encode_value(&expected_datum).unwrap();
        let result_encoded = datum::encode_value(&row).unwrap();
        assert_eq!(&*result_encoded, &*expected_encoded);
        row_count += 1;
    }
    assert_eq!(row_count, exp_len);

    end_point.stop().unwrap().join().unwrap();
}

#[test]
fn test_index_aggr_avg() {
    let data = vec![
        (1, Some("name:0"), 2),
        (2, Some("name:3"), 3),
        (4, Some("name:0"), 1),
        (5, Some("name:5"), 4),
        (6, Some("name:5"), 4),
        (7, None, 4),
    ];

    let product = ProductTable::new();
    let (mut store, mut end_point) = init_with_data(&product, &data);

    store.begin();
    store
        .insert_into(&product.table)
        .set(product.id, Datum::I64(8))
        .set(product.name, Datum::Bytes(b"name:4".to_vec()))
        .set(product.count, Datum::Null)
        .execute();
    store.commit();

    let exp = vec![
        (Datum::Null, (Datum::Dec(4.into()), 1)),
        (Datum::Bytes(b"name:0".to_vec()), (Datum::Dec(3.into()), 2)),
        (Datum::Bytes(b"name:3".to_vec()), (Datum::Dec(3.into()), 1)),
        (Datum::Bytes(b"name:4".to_vec()), (Datum::Null, 0)),
        (Datum::Bytes(b"name:5".to_vec()), (Datum::Dec(8.into()), 2)),
    ];
    // for dag
    let req = DAGSelect::from_index(&product.table, product.name)
        .avg(product.count)
        .group_by(&[product.name])
        .build();
    let mut resp = handle_select(&end_point, req);
    let mut row_count = 0;
    let exp_len = exp.len();
    let spliter = DAGChunkSpliter::new(resp.take_chunks().into_vec(), 3);
    for (row, (name, (sum, cnt))) in spliter.zip(exp) {
        let expected_datum = vec![Datum::U64(cnt), sum, name];
        let expected_encoded = datum::encode_value(&expected_datum).unwrap();
        let result_encoded = datum::encode_value(&row).unwrap();
        assert_eq!(&*result_encoded, &*expected_encoded);
        row_count += 1;
    }
    assert_eq!(row_count, exp_len);
    end_point.stop().unwrap();
}

#[test]
fn test_index_aggr_sum() {
    let data = vec![
        (1, Some("name:0"), 2),
        (2, Some("name:3"), 3),
        (4, Some("name:0"), 1),
        (5, Some("name:5"), 4),
        (6, Some("name:5"), 4),
        (7, None, 4),
    ];

    let product = ProductTable::new();
    let (_, mut end_point) = init_with_data(&product, &data);

    let exp = vec![
        (Datum::Null, 4),
        (Datum::Bytes(b"name:0".to_vec()), 3),
        (Datum::Bytes(b"name:3".to_vec()), 3),
        (Datum::Bytes(b"name:5".to_vec()), 8),
    ];
    // for dag
    let req = DAGSelect::from_index(&product.table, product.name)
        .sum(product.count)
        .group_by(&[product.name])
        .build();
    let mut resp = handle_select(&end_point, req);
    let mut row_count = 0;
    let exp_len = exp.len();
    let spliter = DAGChunkSpliter::new(resp.take_chunks().into_vec(), 2);
    for (row, (name, cnt)) in spliter.zip(exp) {
        let expected_datum = vec![Datum::Dec(cnt.into()), name];
        let expected_encoded = datum::encode_value(&expected_datum).unwrap();
        let result_encoded = datum::encode_value(&row).unwrap();
        assert_eq!(&*result_encoded, &*expected_encoded);
        row_count += 1;
    }
    assert_eq!(row_count, exp_len);
    end_point.stop().unwrap();
}

#[test]
fn test_index_aggr_extre() {
    let data = vec![
        (1, Some("name:0"), 2),
        (2, Some("name:3"), 3),
        (4, Some("name:0"), 1),
        (5, Some("name:5"), 4),
        (6, Some("name:5"), 5),
        (7, None, 4),
    ];

    let product = ProductTable::new();
    let (mut store, mut end_point) = init_with_data(&product, &data);

    store.begin();
    for &(id, name) in &[(8, b"name:5"), (9, b"name:6")] {
        store
            .insert_into(&product.table)
            .set(product.id, Datum::I64(id))
            .set(product.name, Datum::Bytes(name.to_vec()))
            .set(product.count, Datum::Null)
            .execute();
    }
    store.commit();

    let exp = vec![
        (Datum::Null, Datum::I64(4), Datum::I64(4)),
        (
            Datum::Bytes(b"name:0".to_vec()),
            Datum::I64(2),
            Datum::I64(1),
        ),
        (
            Datum::Bytes(b"name:3".to_vec()),
            Datum::I64(3),
            Datum::I64(3),
        ),
        (
            Datum::Bytes(b"name:5".to_vec()),
            Datum::I64(5),
            Datum::I64(4),
        ),
        (Datum::Bytes(b"name:6".to_vec()), Datum::Null, Datum::Null),
    ];
    // for dag
    let req = DAGSelect::from_index(&product.table, product.name)
        .max(product.count)
        .min(product.count)
        .group_by(&[product.name])
        .build();
    let mut resp = handle_select(&end_point, req);
    let mut row_count = 0;
    let exp_len = exp.len();
    let spliter = DAGChunkSpliter::new(resp.take_chunks().into_vec(), 3);
    for (row, (name, max, min)) in spliter.zip(exp) {
        let expected_datum = vec![max, min, name];
        let expected_encoded = datum::encode_value(&expected_datum).unwrap();
        let result_encoded = datum::encode_value(&row).unwrap();
        assert_eq!(&*result_encoded, &*expected_encoded);
        row_count += 1;
    }
    assert_eq!(row_count, exp_len);
    end_point.stop().unwrap();
}

#[test]
fn test_where() {
    let data = vec![
        (1, Some("name:0"), 2),
        (2, Some("name:4"), 3),
        (4, Some("name:3"), 1),
        (5, Some("name:1"), 4),
    ];

    let product = ProductTable::new();
    let (_, mut end_point) = init_with_data(&product, &data);
    let cols = product.table.get_table_columns();
    let cond = {
        let mut col = Expr::new();
        col.set_tp(ExprType::ColumnRef);
        let count_offset = offset_for_column(&cols, product.count.id);
        col.mut_val().encode_i64(count_offset).unwrap();

        let mut value = Expr::new();
        value.set_tp(ExprType::String);
        value.set_val(String::from("2").into_bytes());
        let mut right = Expr::new();
        right.set_tp(ExprType::ScalarFunc);
        right.set_sig(ScalarFuncSig::CastStringAsInt);
        right.mut_children().push(value);

        let mut cond = Expr::new();
        cond.set_tp(ExprType::ScalarFunc);
        cond.set_sig(ScalarFuncSig::LTInt);
        cond.mut_children().push(col);
        cond.mut_children().push(right);
        cond
    };

    let req = DAGSelect::from(&product.table).where_expr(cond).build();
    let mut resp = handle_select(&end_point, req);
    let mut spliter = DAGChunkSpliter::new(resp.take_chunks().into_vec(), 3);
    let row = spliter.next().unwrap();
    let (id, name, cnt) = data[2];
    let name_datum = name.map(|s| s.as_bytes()).into();
    let expected_encoded = datum::encode_value(&[Datum::I64(id), name_datum, cnt.into()]).unwrap();
    let result_encoded = datum::encode_value(&row).unwrap();
    assert_eq!(&*result_encoded, &*expected_encoded);
    assert_eq!(spliter.next().is_none(), true);

    end_point.stop().unwrap().join().unwrap();
}

#[test]
fn test_handle_truncate() {
    let data = vec![
        (1, Some("name:0"), 2),
        (2, Some("name:4"), 3),
        (4, Some("name:3"), 1),
        (5, Some("name:1"), 4),
    ];

    let product = ProductTable::new();
    let (_, mut end_point) = init_with_data(&product, &data);
    let cols = product.table.get_table_columns();
    let cases = vec![
        {
            // count > "2x"
            let mut col = Expr::new();
            col.set_tp(ExprType::ColumnRef);
            let count_offset = offset_for_column(&cols, product.count.id);
            col.mut_val().encode_i64(count_offset).unwrap();

            // "2x" will be truncated.
            let mut value = Expr::new();
            value.set_tp(ExprType::String);
            value.set_val(String::from("2x").into_bytes());

            let mut right = Expr::new();
            right.set_tp(ExprType::ScalarFunc);
            right.set_sig(ScalarFuncSig::CastStringAsInt);
            right.mut_children().push(value);

            let mut cond = Expr::new();
            cond.set_tp(ExprType::ScalarFunc);
            cond.set_sig(ScalarFuncSig::LTInt);
            cond.mut_children().push(col);
            cond.mut_children().push(right);
            cond
        },
        {
            // id
            let mut col_id = Expr::new();
            col_id.set_tp(ExprType::ColumnRef);
            let id_offset = offset_for_column(&cols, product.id.id);
            col_id.mut_val().encode_i64(id_offset).unwrap();

            // "3x" will be truncated.
            let mut value = Expr::new();
            value.set_tp(ExprType::String);
            value.set_val(String::from("3x").into_bytes());

            let mut int_3 = Expr::new();
            int_3.set_tp(ExprType::ScalarFunc);
            int_3.set_sig(ScalarFuncSig::CastStringAsInt);
            int_3.mut_children().push(value);

            // count
            let mut col_count = Expr::new();
            col_count.set_tp(ExprType::ColumnRef);
            let count_offset = offset_for_column(&cols, product.count.id);
            col_count.mut_val().encode_i64(count_offset).unwrap();

            // "3x" + count
            let mut plus = Expr::new();
            plus.set_tp(ExprType::ScalarFunc);
            plus.set_sig(ScalarFuncSig::PlusInt);
            plus.mut_children().push(int_3);
            plus.mut_children().push(col_count);

            // id = "3x" + count
            let mut cond = Expr::new();
            cond.set_tp(ExprType::ScalarFunc);
            cond.set_sig(ScalarFuncSig::EQInt);
            cond.mut_children().push(col_id);
            cond.mut_children().push(plus);
            cond
        },
    ];

    for cond in cases {
        // Ignore truncate error.
        let req = DAGSelect::from(&product.table)
            .where_expr(cond.clone())
            .build_with(Context::new(), &[FLAG_IGNORE_TRUNCATE]);
        let mut resp = handle_select(&end_point, req);
        let mut spliter = DAGChunkSpliter::new(resp.take_chunks().into_vec(), 3);
        let row = spliter.next().unwrap();
        let (id, name, cnt) = data[2];
        let name_datum = name.map(|s| s.as_bytes()).into();
        let expected_encoded =
            datum::encode_value(&[Datum::I64(id), name_datum, cnt.into()]).unwrap();
        let result_encoded = datum::encode_value(&row).unwrap();
        assert_eq!(&*result_encoded, &*expected_encoded);
        assert_eq!(spliter.next().is_none(), true);

        // Do NOT ignore truncate error.
        let req = DAGSelect::from(&product.table)
            .where_expr(cond.clone())
            .build();
        let (tx, rx) = mpsc::channel();
<<<<<<< HEAD
        let on_resp = OnResponse::Unary(box move |r| tx.send(r).unwrap());
        let req = RequestTask::new(req, on_resp, 100).unwrap();
=======
        let req = RequestTask::new(req, box move |r| tx.send(r).unwrap(), 100, 60);
>>>>>>> 80de3d31
        end_point.schedule(EndPointTask::Request(req)).unwrap();
        let resp = rx.recv().unwrap();
        assert!(!resp.get_other_error().is_empty());
    }

    end_point.stop().unwrap().join().unwrap();
}

#[test]
fn test_default_val() {
    let mut data = vec![
        (1, Some("name:0"), 2),
        (2, Some("name:3"), 3),
        (4, Some("name:0"), 1),
        (5, Some("name:5"), 4),
        (6, Some("name:5"), 4),
        (7, None, 4),
    ];

    let product = ProductTable::new();
    let added = ColumnBuilder::new().col_type(TYPE_LONG).default(3).build();
    let mut tbl = TableBuilder::new()
        .add_col(product.id)
        .add_col(product.name)
        .add_col(product.count)
        .add_col(added)
        .build();
    tbl.id = product.table.id;

    let (_, mut end_point) = init_with_data(&product, &data);
    let expect: Vec<_> = data.drain(..5).collect();
    let req = DAGSelect::from(&tbl).limit(5).build();
    let mut resp = handle_select(&end_point, req);
    let mut row_count = 0;
    let spliter = DAGChunkSpliter::new(resp.take_chunks().into_vec(), 4);
    for (row, (id, name, cnt)) in spliter.zip(expect) {
        let name_datum = name.map(|s| s.as_bytes()).into();
        let expected_encoded =
            datum::encode_value(&[id.into(), name_datum, cnt.into(), Datum::I64(3)]).unwrap();
        let result_encoded = datum::encode_value(&row).unwrap();
        assert_eq!(&*result_encoded, &*expected_encoded);
        row_count += 1;
    }
    assert_eq!(row_count, 5);

    end_point.stop().unwrap().join().unwrap();
}

#[test]
fn test_output_offsets() {
    let data = vec![
        (1, Some("name:0"), 2),
        (2, Some("name:4"), 3),
        (4, Some("name:3"), 1),
        (5, Some("name:1"), 4),
    ];

    let product = ProductTable::new();
    let (_, mut end_point) = init_with_data(&product, &data);

    let req = DAGSelect::from(&product.table)
        .output_offsets(Some(vec![1]))
        .build();
    let mut resp = handle_select(&end_point, req);
    let spliter = DAGChunkSpliter::new(resp.take_chunks().into_vec(), 1);
    for (row, (_, name, _)) in spliter.zip(data) {
        let name_datum = name.map(|s| s.as_bytes()).into();
        let expected_encoded = datum::encode_value(&[name_datum]).unwrap();
        let result_encoded = datum::encode_value(&row).unwrap();
        assert_eq!(&*result_encoded, &*expected_encoded);
    }

    end_point.stop().unwrap().join().unwrap();
}

#[test]
fn test_key_is_locked_for_primary() {
    let data = vec![
        (1, Some("name:0"), 2),
        (2, Some("name:4"), 3),
        (4, Some("name:3"), 1),
        (5, Some("name:1"), 4),
    ];

    let product = ProductTable::new();
    let (_, mut end_point) = init_data_with_commit(&product, &data, false);

    let req = DAGSelect::from(&product.table).build();
    let resp = handle_request(&end_point, req);
    assert!(resp.get_data().is_empty(), "{:?}", resp);
    assert!(resp.has_locked(), "{:?}", resp);
    end_point.stop().unwrap().join().unwrap();
}

#[test]
fn test_key_is_locked_for_index() {
    let data = vec![
        (1, Some("name:0"), 2),
        (2, Some("name:4"), 3),
        (4, Some("name:3"), 1),
        (5, Some("name:1"), 4),
    ];

    let product = ProductTable::new();
    let (_, mut end_point) = init_data_with_commit(&product, &data, false);

    let req = DAGSelect::from_index(&product.table, product.name).build();
    let resp = handle_request(&end_point, req);
    assert!(resp.get_data().is_empty(), "{:?}", resp);
    assert!(resp.has_locked(), "{:?}", resp);
    end_point.stop().unwrap().join().unwrap();
}

#[test]
fn test_output_counts() {
    let data = vec![
        (1, Some("name:0"), 2),
        (2, Some("name:4"), 3),
        (4, Some("name:3"), 1),
        (5, Some("name:1"), 4),
    ];

    let product = ProductTable::new();
    let (_, mut end_point) = init_with_data(&product, &data);

    let req = DAGSelect::from(&product.table).build();
    let resp = handle_select(&end_point, req);
    assert_eq!(resp.get_output_counts(), [data.len() as i64]);

    end_point.stop().unwrap().join().unwrap();
}

#[test]
fn test_exec_details() {
    let data = vec![
        (1, Some("name:0"), 2),
        (2, Some("name:4"), 3),
        (4, Some("name:3"), 1),
        (5, Some("name:1"), 4),
    ];

    let product = ProductTable::new();
    let (_, mut end_point) = init_with_data(&product, &data);

    // get none
    let req = DAGSelect::from(&product.table).build();
    let resp = handle_request(&end_point, req);
    assert!(!resp.has_exec_details());

    let flags = &[0];

    // get handle_time
    let mut ctx = Context::new();
    ctx.set_handle_time(true);
    let req = DAGSelect::from(&product.table).build_with(ctx, flags);
    let resp = handle_request(&end_point, req);
    assert!(resp.has_exec_details());
    let exec_details = resp.get_exec_details();
    assert!(exec_details.has_handle_time());
    assert!(!exec_details.has_scan_detail());

    // get scan detail
    let mut ctx = Context::new();
    ctx.set_scan_detail(true);
    let req = DAGSelect::from(&product.table).build_with(ctx, flags);
    let resp = handle_request(&end_point, req);
    assert!(resp.has_exec_details());
    let exec_details = resp.get_exec_details();
    assert!(!exec_details.has_handle_time());
    assert!(exec_details.has_scan_detail());

    // get both
    let mut ctx = Context::new();
    ctx.set_scan_detail(true);
    ctx.set_handle_time(true);
    let req = DAGSelect::from(&product.table).build_with(ctx, flags);
    let resp = handle_request(&end_point, req);
    assert!(resp.has_exec_details());
    let exec_details = resp.get_exec_details();
    assert!(exec_details.has_handle_time());
    assert!(exec_details.has_scan_detail());

    end_point.stop().unwrap().join().unwrap();
}

#[test]
fn test_invalid_range() {
    let data = vec![
        (1, Some("name:0"), 2),
        (2, Some("name:4"), 3),
        (4, Some("name:3"), 1),
        (5, Some("name:1"), 4),
    ];

    let product = ProductTable::new();
    let (_, mut end_point) = init_with_data(&product, &data);

    let mut select = DAGSelect::from(&product.table);
    select.key_range.set_start(b"xxx".to_vec());
    select.key_range.set_end(b"zzz".to_vec());
    let req = select.build();
    let resp = handle_request(&end_point, req);
    assert!(!resp.get_other_error().is_empty());

    end_point.stop().unwrap().join().unwrap();
}<|MERGE_RESOLUTION|>--- conflicted
+++ resolved
@@ -1474,12 +1474,8 @@
 
 pub fn handle_request(end_point: &Worker<EndPointTask>, req: Request) -> Response {
     let (tx, rx) = mpsc::channel();
-<<<<<<< HEAD
     let on_resp = OnResponse::Unary(box move |r| tx.send(r).unwrap());
-    let req = RequestTask::new(req, on_resp, 100).unwrap();
-=======
-    let req = RequestTask::new(req, box move |r| tx.send(r).unwrap(), 100, 60);
->>>>>>> 80de3d31
+    let req = RequestTask::new(req, on_resp, 100, 60).unwrap();
     end_point.schedule(EndPointTask::Request(req)).unwrap();
     rx.recv().unwrap()
 }
@@ -1511,7 +1507,7 @@
             tx.send(stream_resp).unwrap();
         }
     });
-    let req = RequestTask::new(req, on_resp, 100).unwrap();
+    let req = RequestTask::new(req, on_resp, 100, 60).unwrap();
     end_point.schedule(EndPointTask::Request(req)).unwrap();
     rx.into_iter().collect()
 }
@@ -2095,12 +2091,8 @@
             .where_expr(cond.clone())
             .build();
         let (tx, rx) = mpsc::channel();
-<<<<<<< HEAD
         let on_resp = OnResponse::Unary(box move |r| tx.send(r).unwrap());
-        let req = RequestTask::new(req, on_resp, 100).unwrap();
-=======
-        let req = RequestTask::new(req, box move |r| tx.send(r).unwrap(), 100, 60);
->>>>>>> 80de3d31
+        let req = RequestTask::new(req, on_resp, 100, 60).unwrap();
         end_point.schedule(EndPointTask::Request(req)).unwrap();
         let resp = rx.recv().unwrap();
         assert!(!resp.get_other_error().is_empty());
