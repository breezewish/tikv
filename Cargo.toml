[package]
name = "tikv"
version = "3.0.0-beta.1"
authors = ["The TiKV Authors"]
description = "A distributed transactional key-value database powered by Rust and Raft"
license = "Apache-2.0"
keywords = ["KV", "distributed-systems", "raft"]
edition = "2018"
publish = false

[features]
default = ["tikv_alloc/default"]
tcmalloc = ["tikv_alloc/tcmalloc"]
jemalloc = ["tikv_alloc/jemalloc"]
portable = ["engine/portable"]
sse = ["engine/sse"]
mem-profiling = ["tikv_alloc/mem-profiling"]
profiling = ["profiler/profiling"]
no-fail = ["fail/no_fail"]

[lib]
name = "tikv"

[[bin]]
name = "tikv-server"

[[bin]]
name = "tikv-ctl"

[[bin]]
name = "tikv-importer"

[[test]]
name = "failpoints"
path = "tests/failpoints/mod.rs"

[[test]]
name = "integrations"
path = "tests/integrations/mod.rs"

[[bench]]
name = "raftstore"
harness = false
path = "benches/raftstore/mod.rs"

[[bench]]
name = "coprocessor_executors"
harness = false
path = "benches/coprocessor_executors/mod.rs"

[[bench]]
name = "hierarchy"
harness = false
path = "benches/hierarchy/mod.rs"

[[bench]]
name = "misc"
path = "benches/misc/mod.rs"

[dependencies]
hashbrown = { version = "0.1", features = ["serde"] }
log = { version = "0.3", features = ["max_level_trace", "release_max_level_debug"] }
slog = { version = "2.3", features = ["max_level_trace", "release_max_level_debug"] }
slog-async = { version = "2.3", default-features = false }
slog-global = { version = "0.1", git = "https://github.com/breeswish/slog-global.git", rev = "91904ade" }
slog-term = "2.4"
slog_derive = "0.1"
byteorder = "1.2"
rand = "0.3"
quick-error = "1.2.2"
tempdir = "0.3"
time = "0.1"
toml = "0.4"
libc = "0.2"
crc = "1.8"
fs2 = "0.4"
protobuf = "~2.0"
nix = "0.11"
utime = "0.2"
chrono = "0.4"
chrono-tz = "0.5"
lazy_static = "0.2.1"
backtrace = "0.2.3"
clap = "2.32"
url = "1.7.2"
regex = "1.0"
sys-info = "0.5.1"
indexmap = { version = "1.0", features = ["serde-1"] }
futures = "0.1"
futures-cpupool = "0.1"
tikv_alloc = { path = "components/tikv_alloc", default-features = false }
tokio-core = "0.1"
tokio-timer = "0.2"
tokio-executor = "0.1"
serde = "1.0"
serde_json = "1.0"
serde_derive = "1.0"
zipf = "0.2.0"
bitflags = "1.0.1"
fail = "0.2"
uuid = { version = "0.6", features = [ "serde", "v4" ] }
grpcio = { version = "0.4", features = [ "secure" ] }
raft = "0.4"
crossbeam = "0.5"
derive_more = "0.11.0"
num = { version = "0.2", default-features = false }
num-traits = "0.2"
hex = "0.3"
rust-crypto = "^0.2"
base64 = "0.10"
safemem = { version = "0.3", default-features = false }
smallvec = { version = "0.6", features = ["union"] }
flate2 = { version = "1.0", features = ["zlib"], default-features = false }
more-asserts = "0.1"
hyper = { version = "0.12", default-features = false, features = ["runtime"] }
tokio-threadpool = "0.1.13"
vlog = "0.1.4"
twoway = "0.2.0"
<<<<<<< HEAD
owning_ref = "0.4"
=======
profiler = { path = "components/profiler" }
>>>>>>> 68802bbc
cop_datatype = { path = "components/cop_datatype" }
panic_hook = { path = "components/panic_hook" }
tipb = { git = "https://github.com/pingcap/tipb.git" }
kvproto = { git = "https://github.com/pingcap/kvproto.git" }
log_wrappers = { path = "components/log_wrappers" }
engine = { path = "components/engine" }
tikv_util = { path = "components/tikv_util" }

[dependencies.murmur3]
git = "https://github.com/pingcap/murmur3.git"

[dependencies.prometheus]
version = "0.4.2"
default-features = false
features = ["nightly", "push", "process"]

[dependencies.prometheus-static-metric]
version = "0.1.4"
default-features = false

[dev-dependencies]
test_util = { path = "components/test_util" }
test_raftstore = { path = "components/test_raftstore" }
test_storage = { path = "components/test_storage" }
test_coprocessor = { path = "components/test_coprocessor" }
# See https://bheisler.github.io/criterion.rs/book/user_guide/known_limitations.html for the usage
# of `real_blackbox` feature.
criterion = { version = "0.2.11", features=['real_blackbox'] }
arrow = "0.10.0"

[target.'cfg(unix)'.dependencies]
signal = "0.6"

[target.'cfg(target_os = "linux")'.dependencies]
procinfo = { git = "https://github.com/tikv/procinfo-rs" }

[workspace]
members = [
  "fuzz",
  "fuzz/fuzzer-afl",
  "fuzz/fuzzer-libfuzzer",
  "fuzz/fuzzer-honggfuzz",
  "components/test_raftstore",
  "components/test_storage",
  "components/test_coprocessor",
  "components/test_util",
  "components/tikv_alloc",
  "components/codec",
  "components/panic_hook",
  "components/cop_datatype",
  "components/log_wrappers",
  "components/tikv_util",
]

[profile.dev]
opt-level = 0  # Controls the --opt-level the compiler builds with
debug = true   # Controls whether the compiler passes `-g`
codegen-units = 4

# The release profile, used for `cargo build --release`
[profile.release]
lto = true
opt-level = 3
debug = true
# TODO: remove this once rust-lang/rust#50199 and rust-lang/rust#53833 are resolved.
codegen-units = 1

# The benchmark profile is identical to release, except that lto = false
[profile.bench]
lto = false
opt-level = 3
debug = true
codegen-units = 1<|MERGE_RESOLUTION|>--- conflicted
+++ resolved
@@ -116,11 +116,8 @@
 tokio-threadpool = "0.1.13"
 vlog = "0.1.4"
 twoway = "0.2.0"
-<<<<<<< HEAD
 owning_ref = "0.4"
-=======
 profiler = { path = "components/profiler" }
->>>>>>> 68802bbc
 cop_datatype = { path = "components/cop_datatype" }
 panic_hook = { path = "components/panic_hook" }
 tipb = { git = "https://github.com/pingcap/tipb.git" }
