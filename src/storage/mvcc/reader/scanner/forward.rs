--- conflicted
+++ resolved
@@ -265,7 +265,6 @@
             self.statistics.write.processed += 1;
 
             match write.write_type {
-<<<<<<< HEAD
                 WriteType::Put => {
                     if self.cfg.omit_value {
                         return Ok(Some(vec![]));
@@ -278,10 +277,12 @@
                         None => {
                             // Value is in the default CF.
                             let start_ts = write.start_ts;
+                            let key =
+                                Key::from_encoded_slice(self.key_buffer.as_logical_std_slice());
                             self.ensure_default_cursor()?;
                             let value = super::super::util::near_load_data_by_write(
                                 &mut self.default_cursor.as_mut().unwrap(),
-                                user_key,
+                                &key,
                                 start_ts,
                                 &mut self.statistics,
                             )?;
@@ -289,9 +290,6 @@
                         }
                     }
                 }
-=======
-                WriteType::Put => return Ok(Some(self.load_data_by_write(write)?)),
->>>>>>> 72827bfc
                 WriteType::Delete => return Ok(None),
                 WriteType::Lock | WriteType::Rollback => {
                     // Continue iterate next `write`.
@@ -312,38 +310,6 @@
         }
     }
 
-<<<<<<< HEAD
-=======
-    /// Load the value by the given `write`. If value is carried in `write`, it will be returned
-    /// directly. Otherwise there will be a default CF look up.
-    ///
-    /// The implementation is the same as `PointGetter::load_data_by_write`.
-    #[inline]
-    fn load_data_by_write(&mut self, write: Write) -> Result<Value> {
-        if self.cfg.omit_value {
-            return Ok(vec![]);
-        }
-        match write.short_value {
-            Some(value) => {
-                // Value is carried in `write`.
-                Ok(value)
-            }
-            None => {
-                // Value is in the default CF.
-                self.ensure_default_cursor()?;
-                let value = super::super::util::near_load_data_by_write(
-                    &mut self.default_cursor.as_mut().unwrap(),
-                    // FIXME
-                    &Key::from_encoded_slice(self.key_buffer.as_logical_std_slice()),
-                    write,
-                    &mut self.statistics,
-                )?;
-                Ok(value)
-            }
-        }
-    }
-
->>>>>>> 72827bfc
     /// After `self.get()`, our write cursor may be pointing to current user key (if we
     /// found a desired version), or next user key (if there is no desired version), or
     /// out of bound.
