--- conflicted
+++ resolved
@@ -69,15 +69,11 @@
             gc_ratio_threshold: DEFAULT_GC_RATIO_THRESHOLD,
             max_key_size: DEFAULT_MAX_KEY_SIZE,
             scheduler_concurrency: DEFAULT_SCHED_CONCURRENCY,
-<<<<<<< HEAD
-            scheduler_worker_pool_size: 4,
-=======
             scheduler_worker_pool_size: if cpu_num >= 16.0 {
                 8
             } else {
                 std::cmp::max(1, std::cmp::min(4, cpu_num as usize))
             },
->>>>>>> caf3514c
             scheduler_pending_write_threshold: ReadableSize::mb(DEFAULT_SCHED_PENDING_WRITE_MB),
             reserve_space: ReadableSize::gb(DEFAULT_RESERVED_SPACE_GB),
             enable_async_apply_prewrite: false,
