// Copyright 2016 TiKV Project Authors. Licensed under Apache-2.0.

use std::borrow::Borrow;
use std::fmt::{self, Debug, Display, Formatter};
use std::path::{Path, PathBuf};
use std::sync::atomic::{AtomicBool, Ordering};
use std::sync::{Arc, Mutex};
use std::time::Duration;

use engine::rocks;
use engine::rocks::util::CFOptions;
use engine::rocks::{ColumnFamilyOptions, DBIterator, SeekKey, Writable, WriteBatch, DB};
use engine::Engines;
use engine::Error as EngineError;
use engine::{CfName, CF_DEFAULT, CF_LOCK, CF_RAFT, CF_WRITE};
use engine::{IterOption, Peekable};
use keys::{
    BasicPhysicalKey, BasicPhysicalKeySlice, LogicalKeySlice, PhysicalKeySlice, ToPhysicalKeySlice,
};
use kvproto::kvrpcpb::Context;
use tempfile::{Builder, TempDir};

use crate::storage::{BlockCacheConfig, Value};
use tikv_util::escape;
use tikv_util::worker::{Runnable, Scheduler, Worker};

use super::{
    Callback, CbContext, Cursor, Engine, Error, Iterator as EngineIterator, Modify, Result,
    ScanMode, Snapshot,
};

pub use engine::SyncSnapshot as RocksSnapshot;

const TEMP_DIR: &str = "";

enum Task {
    Write(Vec<Modify>, Callback<()>),
    Snapshot(Callback<RocksSnapshot>),
    Pause(Duration),
}

impl Display for Task {
    fn fmt(&self, f: &mut Formatter<'_>) -> fmt::Result {
        match *self {
            Task::Write(..) => write!(f, "write task"),
            Task::Snapshot(_) => write!(f, "snapshot task"),
            Task::Pause(_) => write!(f, "pause"),
        }
    }
}

struct Runner(Engines);

impl Runnable<Task> for Runner {
    fn run(&mut self, t: Task) {
        match t {
            Task::Write(modifies, cb) => cb((CbContext::new(), write_modifies(&self.0, modifies))),
            Task::Snapshot(cb) => cb((
                CbContext::new(),
                Ok(RocksSnapshot::new(Arc::clone(&self.0.kv))),
            )),
            Task::Pause(dur) => std::thread::sleep(dur),
        }
    }
}

struct RocksEngineCore {
    // only use for memory mode
    temp_dir: Option<TempDir>,
    worker: Worker<Task>,
}

impl Drop for RocksEngineCore {
    fn drop(&mut self) {
        if let Some(h) = self.worker.stop() {
            if let Err(e) = h.join() {
                safe_panic!("RocksEngineCore engine thread panicked: {:?}", e);
            }
        }
    }
}

/// The RocksEngine is based on `RocksDB`.
///
/// This is intended for **testing use only**.
#[derive(Clone)]
pub struct RocksEngine {
    core: Arc<Mutex<RocksEngineCore>>,
    sched: Scheduler<Task>,
    engines: Engines,
    not_leader: Arc<AtomicBool>,
}

impl RocksEngine {
    pub fn new(
        path: &str,
        cfs: &[CfName],
        cfs_opts: Option<Vec<CFOptions<'_>>>,
        shared_block_cache: bool,
    ) -> Result<RocksEngine> {
        info!("RocksEngine: creating for path"; "path" => path);
        let (path, temp_dir) = match path {
            TEMP_DIR => {
                let td = Builder::new().prefix("temp-rocksdb").tempdir().unwrap();
                (td.path().to_str().unwrap().to_owned(), Some(td))
            }
            _ => (path.to_owned(), None),
        };
        let mut worker = Worker::new("engine-rocksdb");
        let db = Arc::new(rocks::util::new_engine(&path, None, cfs, cfs_opts)?);
        // It does not use the raft_engine, so it is ok to fill with the same
        // rocksdb.
        let engines = Engines::new(db.clone(), db, shared_block_cache);
        box_try!(worker.start(Runner(engines.clone())));
        Ok(RocksEngine {
            sched: worker.scheduler(),
            core: Arc::new(Mutex::new(RocksEngineCore { temp_dir, worker })),
            not_leader: Arc::new(AtomicBool::new(false)),
            engines,
        })
    }

    pub fn trigger_not_leader(&self) {
        self.not_leader.store(true, Ordering::SeqCst);
    }

    pub fn pause(&self, dur: Duration) {
        self.sched.schedule(Task::Pause(dur)).unwrap();
    }

    pub fn get_rocksdb(&self) -> Arc<DB> {
        Arc::clone(&self.engines.kv)
    }

    pub fn stop(&self) {
        let mut core = self.core.lock().unwrap();
        if let Some(h) = core.worker.stop() {
            h.join().unwrap();
        }
    }
}

impl Display for RocksEngine {
    fn fmt(&self, f: &mut Formatter<'_>) -> fmt::Result {
        write!(f, "RocksDB")
    }
}

impl Debug for RocksEngine {
    fn fmt(&self, f: &mut Formatter<'_>) -> fmt::Result {
        write!(
            f,
            "RocksDB [is_temp: {}]",
            self.core.lock().unwrap().temp_dir.is_some()
        )
    }
}

/// A builder to build a temporary `RocksEngine`.
///
/// Only used for test purpose.
#[must_use]
pub struct TestEngineBuilder {
    path: Option<PathBuf>,
    cfs: Option<Vec<CfName>>,
}

impl TestEngineBuilder {
    pub fn new() -> Self {
        Self {
            path: None,
            cfs: None,
        }
    }

    /// Customize the data directory of the temporary engine.
    ///
    /// By default, TEMP_DIR will be used.
    pub fn path(mut self, path: impl AsRef<Path>) -> Self {
        self.path = Some(path.as_ref().to_path_buf());
        self
    }

    /// Customize the CFs that engine will have.
    ///
    /// By default, engine will have all CFs.
    pub fn cfs(mut self, cfs: impl AsRef<[CfName]>) -> Self {
        self.cfs = Some(cfs.as_ref().to_vec());
        self
    }

    /// Build a `RocksEngine`.
    pub fn build(self) -> Result<RocksEngine> {
        let path = match self.path {
            None => TEMP_DIR.to_owned(),
            Some(p) => p.to_str().unwrap().to_owned(),
        };
        let cfs = self.cfs.unwrap_or_else(|| crate::storage::ALL_CFS.to_vec());
        let cfg_rocksdb = crate::config::DbConfig::default();
        let cache = BlockCacheConfig::default().build_shared_cache();
        let cfs_opts = cfs
            .iter()
            .map(|cf| match *cf {
                CF_DEFAULT => CFOptions::new(CF_DEFAULT, cfg_rocksdb.defaultcf.build_opt(&cache)),
                CF_LOCK => CFOptions::new(CF_LOCK, cfg_rocksdb.lockcf.build_opt(&cache)),
                CF_WRITE => CFOptions::new(CF_WRITE, cfg_rocksdb.writecf.build_opt(&cache)),
                CF_RAFT => CFOptions::new(CF_RAFT, cfg_rocksdb.raftcf.build_opt(&cache)),
                _ => CFOptions::new(*cf, ColumnFamilyOptions::new()),
            })
            .collect();
        RocksEngine::new(&path, &cfs, Some(cfs_opts), cache.is_some())
    }
}

fn write_modifies(engine: &Engines, modifies: Vec<Modify>) -> Result<()> {
    let wb = WriteBatch::default();
    for rev in modifies {
        let res = match rev {
            Modify::Delete(cf, k) => {
                if cf == CF_DEFAULT {
                    trace!("RocksEngine: delete"; "key" => %k);
                    wb.delete(k.as_encoded())
                } else {
                    trace!("RocksEngine: delete_cf"; "cf" => cf, "key" => %k);
                    let handle = rocks::util::get_cf_handle(&engine.kv, cf)?;
                    wb.delete_cf(handle, k.as_encoded())
                }
            }
            Modify::Put(cf, k, v) => {
                if cf == CF_DEFAULT {
                    trace!("RocksEngine: put"; "key" => %k, "value" => escape(&v));
                    wb.put(k.as_encoded(), &v)
                } else {
                    trace!("RocksEngine: put_cf"; "cf" => cf, "key" => %k, "value" => escape(&v));
                    let handle = rocks::util::get_cf_handle(&engine.kv, cf)?;
                    wb.put_cf(handle, k.as_encoded(), &v)
                }
            }
            Modify::DeleteRange(cf, start_key, end_key, notify_only) => {
                trace!(
                    "RocksEngine: delete_range_cf";
                    "cf" => cf,
                    "start_key" => %start_key,
                    "end_key" => %end_key,
                    "notify_only" => notify_only,
                );
                if !notify_only {
                    let handle = rocks::util::get_cf_handle(&engine.kv, cf)?;
                    wb.delete_range_cf(handle, start_key.as_encoded(), end_key.as_encoded())
                } else {
                    Ok(())
                }
            }
        };
        // TODO: turn the error into an engine error.
        if let Err(msg) = res {
            return Err(box_err!("{}", msg));
        }
    }
    engine.write_kv(&wb)?;
    Ok(())
}

impl Engine for RocksEngine {
    type Snap = RocksSnapshot;

    fn async_write(&self, _: &Context, modifies: Vec<Modify>, cb: Callback<()>) -> Result<()> {
        if modifies.is_empty() {
            return Err(Error::EmptyRequest);
        }
        box_try!(self.sched.schedule(Task::Write(modifies, cb)));
        Ok(())
    }

    fn async_snapshot(&self, _: &Context, cb: Callback<Self::Snap>) -> Result<()> {
        fail_point!("rockskv_async_snapshot", |_| Err(box_err!(
            "snapshot failed"
        )));
        let not_leader = {
            let mut header = kvproto::errorpb::Error::new();
            header.mut_not_leader().set_region_id(100);
            header
        };
        let _not_leader = not_leader.clone();
        fail_point!("rockskv_async_snapshot_not_leader", |_| {
            Err(Error::Request(not_leader))
        });
        if self.not_leader.load(Ordering::SeqCst) {
            return Err(Error::Request(_not_leader));
        }
        box_try!(self.sched.schedule(Task::Snapshot(cb)));
        Ok(())
    }
}

impl Snapshot for RocksSnapshot {
    type Key = BasicPhysicalKey;
    type Iter = DBIterator<Arc<DB>>;

    fn get(&self, key: impl ToPhysicalKeySlice<BasicPhysicalKeySlice>) -> Result<Option<Value>> {
        let v = box_try!(self.get_value(key));
        Ok(v.map(|v| v.to_vec()))
    }

    fn get_cf(
        &self,
        cf: CfName,
        key: impl ToPhysicalKeySlice<BasicPhysicalKeySlice>,
    ) -> Result<Option<Value>> {
        let v = box_try!(self.get_value_cf(cf, key));
        Ok(v.map(|v| v.to_vec()))
    }

    fn iter(
        &self,
        iter_opt: IterOption<BasicPhysicalKey>,
        mode: ScanMode,
    ) -> Result<Cursor<Self::Iter>> {
        let iter = self.db_iterator(iter_opt);
        Ok(Cursor::new(iter, mode))
    }

    fn iter_cf(
        &self,
        cf: CfName,
        iter_opt: IterOption<BasicPhysicalKey>,
        mode: ScanMode,
    ) -> Result<Cursor<Self::Iter>> {
        let iter = self.db_iterator_cf(cf, iter_opt)?;
        Ok(Cursor::new(iter, mode))
    }
}

<<<<<<< HEAD
impl<D: Deref<Target = DB> + Send> EngineIterator for DBIterator<D> {
    type Key = BasicPhysicalKey;

=======
impl<D: Borrow<DB> + Send> EngineIterator for DBIterator<D> {
>>>>>>> 11ab8359
    fn next(&mut self) -> bool {
        DBIterator::next(self)
    }

    fn prev(&mut self) -> bool {
        DBIterator::prev(self)
    }

    fn seek(&mut self, key: impl ToPhysicalKeySlice<BasicPhysicalKeySlice>) -> Result<bool> {
        Ok(DBIterator::seek(
            self,
            key.to_physical_slice_container()
                .as_physical_std_slice()
                .into(),
        ))
    }

    fn seek_for_prev(
        &mut self,
        key: impl ToPhysicalKeySlice<BasicPhysicalKeySlice>,
    ) -> Result<bool> {
        Ok(DBIterator::seek_for_prev(
            self,
            key.to_physical_slice_container()
                .as_physical_std_slice()
                .into(),
        ))
    }

    fn seek_to_first(&mut self) -> bool {
        DBIterator::seek(self, SeekKey::Start)
    }

    fn seek_to_last(&mut self) -> bool {
        DBIterator::seek(self, SeekKey::End)
    }

    fn valid(&self) -> bool {
        DBIterator::valid(self)
    }

    fn status(&self) -> Result<()> {
        DBIterator::status(self)
            .map_err(|e| EngineError::RocksDb(e))
            .map_err(From::from)
    }

    fn key(&self) -> &LogicalKeySlice {
        self.physical_key().as_logical_slice()
    }

    fn physical_key(&self) -> &BasicPhysicalKeySlice {
        BasicPhysicalKeySlice::from_physical_std_slice(DBIterator::key(self))
    }

    fn value(&self) -> &[u8] {
        DBIterator::value(self)
    }
}

#[cfg(test)]
mod tests {
    pub use super::super::perf_context::{PerfStatisticsDelta, PerfStatisticsInstant};
    use super::super::tests::*;
    use super::super::CFStatistics;
    use super::*;
    use keys::Key;
    use tempfile::Builder;

    #[test]
    fn test_rocksdb() {
        let engine = TestEngineBuilder::new()
            .cfs(TEST_ENGINE_CFS)
            .build()
            .unwrap();
        test_base_curd_options(&engine)
    }

    #[test]
    fn test_rocksdb_linear() {
        let engine = TestEngineBuilder::new()
            .cfs(TEST_ENGINE_CFS)
            .build()
            .unwrap();
        test_linear(&engine);
    }

    #[test]
    fn test_rocksdb_statistic() {
        let engine = TestEngineBuilder::new()
            .cfs(TEST_ENGINE_CFS)
            .build()
            .unwrap();
        test_cfs_statistics(&engine);
    }

    #[test]
    fn rocksdb_reopen() {
        let dir = Builder::new().prefix("rocksdb_test").tempdir().unwrap();
        {
            let engine = TestEngineBuilder::new()
                .path(dir.path())
                .cfs(TEST_ENGINE_CFS)
                .build()
                .unwrap();
            must_put_cf(&engine, "cf", b"k", b"v1");
        }
        {
            let engine = TestEngineBuilder::new()
                .path(dir.path())
                .cfs(TEST_ENGINE_CFS)
                .build()
                .unwrap();
            assert_has_cf(&engine, "cf", b"k", b"v1");
        }
    }

    #[test]
    fn test_rocksdb_perf_statistics() {
        let engine = TestEngineBuilder::new()
            .cfs(TEST_ENGINE_CFS)
            .build()
            .unwrap();
        test_perf_statistics(&engine);
    }

    pub fn test_perf_statistics<E: Engine>(engine: &E) {
        must_put(engine, b"foo", b"bar1");
        must_put(engine, b"foo2", b"bar2");
        must_put(engine, b"foo3", b"bar3"); // deleted
        must_put(engine, b"foo4", b"bar4");
        must_put(engine, b"foo42", b"bar42"); // deleted
        must_put(engine, b"foo5", b"bar5"); // deleted
        must_put(engine, b"foo6", b"bar6");
        must_delete(engine, b"foo3");
        must_delete(engine, b"foo42");
        must_delete(engine, b"foo5");

        let snapshot = engine.snapshot(&Context::default()).unwrap();
        let mut iter = snapshot
            .iter(IterOption::default(), ScanMode::Forward)
            .unwrap();

        let mut statistics = CFStatistics::default();

        let perf_statistics = PerfStatisticsInstant::new();
        iter.seek(&Key::from_raw(b"foo30"), &mut statistics)
            .unwrap();
        assert_eq!(perf_statistics.delta().0.internal_delete_skipped_count, 0);

        let perf_statistics = PerfStatisticsInstant::new();
        iter.near_seek(&Key::from_raw(b"foo55"), &mut statistics)
            .unwrap();
        assert_eq!(perf_statistics.delta().0.internal_delete_skipped_count, 2);

        let perf_statistics = PerfStatisticsInstant::new();
        iter.prev(&mut statistics);
        assert_eq!(perf_statistics.delta().0.internal_delete_skipped_count, 2);

        iter.prev(&mut statistics);
        assert_eq!(perf_statistics.delta().0.internal_delete_skipped_count, 3);

        iter.prev(&mut statistics);
        assert_eq!(perf_statistics.delta().0.internal_delete_skipped_count, 3);
    }
}<|MERGE_RESOLUTION|>--- conflicted
+++ resolved
@@ -331,13 +331,9 @@
     }
 }
 
-<<<<<<< HEAD
-impl<D: Deref<Target = DB> + Send> EngineIterator for DBIterator<D> {
+impl<D: Borrow<DB> + Send> EngineIterator for DBIterator<D> {
     type Key = BasicPhysicalKey;
 
-=======
-impl<D: Borrow<DB> + Send> EngineIterator for DBIterator<D> {
->>>>>>> 11ab8359
     fn next(&mut self) -> bool {
         DBIterator::next(self)
     }
