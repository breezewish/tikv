--- conflicted
+++ resolved
@@ -156,27 +156,8 @@
         Ok((None, true))
     }
 
-<<<<<<< HEAD
     fn collect_metrics_into(&mut self, metrics: &mut ExecutorMetrics) {
         self.exec.collect_metrics_into(metrics);
-=======
-    fn make_stream_response(&mut self, chunk: Chunk, range: Option<KeyRange>) -> Result<Response> {
-        let mut s_resp = StreamResponse::new();
-        s_resp.set_encode_type(EncodeType::TypeDefault);
-        s_resp.set_data(box_try!(chunk.write_to_bytes()));
-        if let Some(eval_warnings) = self.exec.take_eval_warnings() {
-            s_resp.set_warnings(RepeatedField::from_vec(eval_warnings.warnings));
-            s_resp.set_warning_count(eval_warnings.warning_cnt as i64);
-        }
-        self.exec.collect_output_counts(s_resp.mut_output_counts());
-
-        let mut resp = Response::new();
-        resp.set_data(box_try!(s_resp.write_to_bytes()));
-        if let Some(range) = range {
-            resp.set_range(range);
-        }
-        Ok(resp)
->>>>>>> 0959a73b
     }
 
     fn get_context(&self) -> &ReqContext {
