--- conflicted
+++ resolved
@@ -178,12 +178,8 @@
 }
 
 fn handle_qe_response(
-<<<<<<< HEAD
-    result: tidb_query::Result<SelectResponse>,
+    result: tidb_query_common::Result<SelectResponse>,
     can_be_cached: bool,
-=======
-    result: tidb_query_common::Result<SelectResponse>,
->>>>>>> 3b11b678
     data_version: Option<u64>,
 ) -> Result<Response> {
     use tidb_query_common::error::ErrorInner;
