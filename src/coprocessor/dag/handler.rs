--- conflicted
+++ resolved
@@ -7,7 +7,6 @@
 use crate::coprocessor::*;
 
 use super::executor::{Executor, ExecutorMetrics};
-use crate::coprocessor::dag::batch::statistics::ExecSummaryCollectorDisabled;
 
 /// Handles Coprocessor DAG requests.
 pub struct DAGRequestHandler {
@@ -27,102 +26,8 @@
         Self {
             deadline,
             executor,
-<<<<<<< HEAD
-            output_offsets: req.take_output_offsets(),
-            batch_row_limit,
-        })
-    }
-
-    fn build_batch_dag<S: Store + 'static>(
-        deadline: Deadline,
-        config: EvalConfig,
-        mut req: DAGRequest,
-        ranges: Vec<KeyRange>,
-        store: S,
-    ) -> Result<super::batch_handler::BatchDAGHandler> {
-        let ranges_len = ranges.len();
-        let executors_len = req.get_executors().len();
-        let config = Arc::new(config);
-        // TODO: Use `ExecSummaryCollectorNormal` according to `DAGRequest`.
-        let out_most_executor =
-            super::builder::DAGBuilder::build_batch::<_, ExecSummaryCollectorDisabled>(
-                req.take_executors().into_vec(),
-                store,
-                ranges,
-                config.clone(),
-            )?;
-
-        // Check output offsets
-        let output_offsets = req.take_output_offsets();
-        let schema_len = out_most_executor.schema().len();
-        for offset in &output_offsets {
-            if (*offset as usize) >= schema_len {
-                return Err(box_err!(
-                    "Invalid output offset (schema has {} columns, access index {})",
-                    schema_len,
-                    offset
-                ));
-            }
-        }
-
-        Ok(super::batch_handler::BatchDAGHandler::new(
-            deadline,
-            out_most_executor,
-            output_offsets,
-            config,
-            ranges_len,
-            executors_len,
-        ))
-    }
-
-    pub fn build<S: Store + 'static>(
-        req: DAGRequest,
-        ranges: Vec<KeyRange>,
-        store: S,
-        deadline: Deadline,
-        batch_row_limit: usize,
-        is_streaming: bool,
-        enable_batch_if_possible: bool,
-    ) -> Result<Box<dyn RequestHandler>> {
-        let mut eval_cfg = EvalConfig::from_flags(req.get_flags());
-        // We respect time zone name first, then offset.
-        if req.has_time_zone_name() && !req.get_time_zone_name().is_empty() {
-            box_try!(eval_cfg.set_time_zone_by_name(req.get_time_zone_name()));
-        } else if req.has_time_zone_offset() {
-            box_try!(eval_cfg.set_time_zone_by_offset(req.get_time_zone_offset()));
-        } else {
-            // This should not be reachable. However we will not panic here in case
-            // of compatibility issues.
-        }
-        if req.has_max_warning_count() {
-            eval_cfg.set_max_warning_cnt(req.get_max_warning_count() as usize);
-        }
-        if req.has_sql_mode() {
-            eval_cfg.set_sql_mode(SqlMode::from_bits_truncate(req.get_sql_mode()));
-        }
-
-        let mut is_batch = false;
-        if enable_batch_if_possible && !is_streaming {
-            let build_batch_result =
-                super::builder::DAGBuilder::check_build_batch(req.get_executors());
-            if let Err(e) = build_batch_result {
-                debug!("Coprocessor request cannot be batched"; "reason" => %e);
-            } else {
-                is_batch = true;
-            }
-        }
-
-        if is_batch {
-            Ok(Self::build_batch_dag(deadline, eval_cfg, req, ranges, store)?.into_boxed())
-        } else {
-            Ok(
-                Self::build_dag(eval_cfg, req, ranges, store, deadline, batch_row_limit)?
-                    .into_boxed(),
-            )
-=======
             output_offsets,
             batch_row_limit,
->>>>>>> eab45d44
         }
     }
 
