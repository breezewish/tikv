// Copyright 2017 PingCAP, Inc.
//
// Licensed under the Apache License, Version 2.0 (the "License");
// you may not use this file except in compliance with the License.
// You may obtain a copy of the License at
//
//     http://www.apache.org/licenses/LICENSE-2.0
//
// Unless required by applicable law or agreed to in writing, software
// distributed under the License is distributed on an "AS IS" BASIS,
// See the License for the specific language governing permissions and
// limitations under the License.

use std::boxed::FnBox;
use std::fmt::Debug;
use std::io::Write;
use std::iter::{self, FromIterator};
use std::sync::Arc;
use std::sync::atomic::{AtomicUsize, Ordering};
use mio::Token;
use grpc::{ClientStreamingSink, Error as GrpcError, RequestStream, RpcContext, RpcStatus,
           RpcStatusCode, ServerStreamingSink, UnarySink, WriteFlags};
use futures::{future, stream, Future, Sink, Stream};
<<<<<<< HEAD
use futures::sync::oneshot;
use futures::sync::mpsc as futures_mpsc;
=======
use futures::sync::mpsc;
use futures_cpupool::CpuPool;
>>>>>>> ccdfa728
use protobuf::RepeatedField;
use kvproto::tikvpb_grpc;
use kvproto::raft_serverpb::*;
use kvproto::kvrpcpb::*;
use kvproto::coprocessor::*;
use kvproto::errorpb::{Error as RegionError, ServerIsBusy};
use prometheus::Histogram;

use util::worker::Scheduler;
use util::collections::HashMap;
use util::buf::PipeBuffer;
use util::future::paired_future_callback;
use storage::{self, Key, Mutation, Options, Storage, Value};
use storage::txn::Error as TxnError;
use storage::mvcc::{Error as MvccError, Write as MvccWrite, WriteType};
use storage::engine::Error as EngineError;
use server::transport::RaftStoreRouter;
use server::snap::Task as SnapTask;
use server::metrics::*;
use server::{Error, OnResponse};
use raftstore::store::{Callback, Msg as StoreMessage};
use coprocessor::{err_resp, EndPointTask, RequestTask};
use coprocessor::local_metrics::BasicLocalMetrics;

const SCHEDULER_IS_BUSY: &str = "scheduler is busy";

#[derive(Clone)]
pub struct Service<T: RaftStoreRouter + 'static> {
    // For handling KV requests.
    storage: Storage,
    // For handling coprocessor requests.
    end_point_scheduler: Scheduler<EndPointTask>,
    // For handling raft messages.
    ch: T,
    // For handling snapshot.
    snap_scheduler: Scheduler<SnapTask>,
    token: Arc<AtomicUsize>, // TODO: remove it.
    recursion_limit: u32,
    metrics: Metrics,
    stream_channel_size: usize,
}

#[derive(Clone)]
struct Metrics {
    kv_get: Histogram,
    kv_scan: Histogram,
    kv_prewrite: Histogram,
    kv_commit: Histogram,
    kv_cleanup: Histogram,
    kv_batchget: Histogram,
    kv_batch_rollback: Histogram,
    kv_scan_lock: Histogram,
    kv_resolve_lock: Histogram,
    kv_gc: Histogram,
    kv_delete_range: Histogram,
    raw_get: Histogram,
    raw_scan: Histogram,
    raw_put: Histogram,
    raw_delete: Histogram,
    raw_delete_range: Histogram,
    coprocessor: Histogram,
    mvcc_get_by_key: Histogram,
    mvcc_get_by_start_ts: Histogram,
    split_region: Histogram,
}

impl Metrics {
    fn new() -> Metrics {
        Metrics {
            kv_get: GRPC_MSG_HISTOGRAM_VEC.with_label_values(&["kv_get"]),
            kv_scan: GRPC_MSG_HISTOGRAM_VEC.with_label_values(&["kv_scan"]),
            kv_prewrite: GRPC_MSG_HISTOGRAM_VEC.with_label_values(&["kv_prewrite"]),
            kv_commit: GRPC_MSG_HISTOGRAM_VEC.with_label_values(&["kv_commit"]),
            kv_cleanup: GRPC_MSG_HISTOGRAM_VEC.with_label_values(&["kv_cleanup"]),
            kv_batchget: GRPC_MSG_HISTOGRAM_VEC.with_label_values(&["kv_batchget"]),
            kv_batch_rollback: GRPC_MSG_HISTOGRAM_VEC.with_label_values(&["kv_batch_rollback"]),
            kv_scan_lock: GRPC_MSG_HISTOGRAM_VEC.with_label_values(&["kv_scan_lock"]),
            kv_resolve_lock: GRPC_MSG_HISTOGRAM_VEC.with_label_values(&["kv_resolve_lock"]),
            kv_gc: GRPC_MSG_HISTOGRAM_VEC.with_label_values(&["kv_gc"]),
            kv_delete_range: GRPC_MSG_HISTOGRAM_VEC.with_label_values(&["kv_delete_range"]),
            raw_get: GRPC_MSG_HISTOGRAM_VEC.with_label_values(&["raw_get"]),
            raw_scan: GRPC_MSG_HISTOGRAM_VEC.with_label_values(&["raw_scan"]),
            raw_put: GRPC_MSG_HISTOGRAM_VEC.with_label_values(&["raw_put"]),
            raw_delete: GRPC_MSG_HISTOGRAM_VEC.with_label_values(&["raw_delete"]),
            raw_delete_range: GRPC_MSG_HISTOGRAM_VEC.with_label_values(&["raw_delete_range"]),
            coprocessor: GRPC_MSG_HISTOGRAM_VEC.with_label_values(&["coprocessor"]),
            mvcc_get_by_key: GRPC_MSG_HISTOGRAM_VEC.with_label_values(&["mvcc_get_by_key"]),
            mvcc_get_by_start_ts: GRPC_MSG_HISTOGRAM_VEC
                .with_label_values(&["mvcc_get_by_start_ts"]),
            split_region: GRPC_MSG_HISTOGRAM_VEC.with_label_values(&["split_region"]),
        }
    }
}

impl<T: RaftStoreRouter + 'static> Service<T> {
    pub fn new(
        storage: Storage,
        end_point_scheduler: Scheduler<EndPointTask>,
        ch: T,
        snap_scheduler: Scheduler<SnapTask>,
        recursion_limit: u32,
        stream_channel_size: usize,
    ) -> Service<T> {
        Service {
            storage: storage,
            end_point_scheduler: end_point_scheduler,
            ch: ch,
            snap_scheduler: snap_scheduler,
            token: Arc::new(AtomicUsize::new(1)),
            recursion_limit: recursion_limit,
            metrics: Metrics::new(),
            stream_channel_size,
        }
    }

    fn send_fail_status<M>(
        &self,
        ctx: RpcContext,
        sink: UnarySink<M>,
        err: Error,
        code: RpcStatusCode,
    ) {
        let status = RpcStatus::new(code, Some(format!("{}", err)));
        ctx.spawn(sink.fail(status).map_err(|_| ()));
    }

    fn send_fail_status_to_stream<M>(
        &self,
        ctx: RpcContext,
        sink: ServerStreamingSink<M>,
        err: Error,
        code: RpcStatusCode,
    ) {
        let status = RpcStatus::new(code, Some(format!("{}", err)));
        ctx.spawn(sink.fail(status).map_err(|_| ()));
    }
}

<<<<<<< HEAD
fn make_callback<T: Send + Debug + 'static>() -> (Box<FnBox(T) + Send>, oneshot::Receiver<T>) {
    let (tx, rx) = oneshot::channel();
    let callback = move |resp| tx.send(resp).unwrap();
=======
#[allow(type_complexity)]
pub fn make_stream_callback<T: Send + Debug + 'static>(
    channel_size: usize,
) -> (
    Box<FnBox(CopStream<T>, Option<CpuPool>) + Send>,
    mpsc::Receiver<T>,
) {
    let (tx, rx) = mpsc::channel(channel_size);
    let callback = move |s: CopStream<T>, executor: Option<CpuPool>| {
        // We can run the callback in two place: Endpoint thread and Cpu pool threads.
        // In the first case the `executor` will be None so that we needs to wait the
        // future finish, oterwise we can just spawn it in the executor.
        let f = s.forward(tx);
        if let Some(executor) = executor {
            return executor.spawn(f).forget();
        }
        f.wait().unwrap();
    };
>>>>>>> ccdfa728
    (box callback, rx)
}

impl<T: RaftStoreRouter + 'static> tikvpb_grpc::Tikv for Service<T> {
    fn kv_get(&self, ctx: RpcContext, mut req: GetRequest, sink: UnarySink<GetResponse>) {
        const LABEL: &str = "kv_get";
        let timer = self.metrics.kv_get.start_coarse_timer();

        let future = self.storage
            .async_get(
                req.take_context(),
                Key::from_raw(req.get_key()),
                req.get_version(),
            )
            .then(|v| {
                let mut resp = GetResponse::new();
                if let Some(err) = extract_region_error(&v) {
                    resp.set_region_error(err);
                } else {
                    match v {
                        Ok(Some(val)) => resp.set_value(val),
                        Ok(None) => (),
                        Err(e) => resp.set_error(extract_key_error(&e)),
                    }
                }
                Ok(resp)
            })
            .and_then(|res| sink.success(res).map_err(Error::from))
            .map(|_| timer.observe_duration())
            .map_err(move |e| {
                debug!("{} failed: {:?}", LABEL, e);
                GRPC_MSG_FAIL_COUNTER.with_label_values(&[LABEL]).inc();
            });

        ctx.spawn(future);
    }

    fn kv_scan(&self, ctx: RpcContext, mut req: ScanRequest, sink: UnarySink<ScanResponse>) {
        const LABEL: &str = "kv_scan";
        let timer = self.metrics.kv_scan.start_coarse_timer();

        let mut options = Options::default();
        options.key_only = req.get_key_only();

        let future = self.storage
            .async_scan(
                req.take_context(),
                Key::from_raw(req.get_start_key()),
                req.get_limit() as usize,
                req.get_version(),
                options,
            )
            .then(|v| {
                let mut resp = ScanResponse::new();
                if let Some(err) = extract_region_error(&v) {
                    resp.set_region_error(err);
                } else {
                    resp.set_pairs(RepeatedField::from_vec(extract_kv_pairs(v)));
                }
                Ok(resp)
            })
            .and_then(|res| sink.success(res).map_err(Error::from))
            .map(|_| timer.observe_duration())
            .map_err(move |e| {
                debug!("{} failed: {:?}", LABEL, e);
                GRPC_MSG_FAIL_COUNTER.with_label_values(&[LABEL]).inc();
            });

        ctx.spawn(future);
    }

    fn kv_prewrite(
        &self,
        ctx: RpcContext,
        mut req: PrewriteRequest,
        sink: UnarySink<PrewriteResponse>,
    ) {
        const LABEL: &str = "kv_prewrite";
        let timer = self.metrics.kv_prewrite.start_coarse_timer();

        let mutations = req.take_mutations()
            .into_iter()
            .map(|mut x| match x.get_op() {
                Op::Put => Mutation::Put((Key::from_raw(x.get_key()), x.take_value())),
                Op::Del => Mutation::Delete(Key::from_raw(x.get_key())),
                Op::Lock => Mutation::Lock(Key::from_raw(x.get_key())),
                _ => panic!("mismatch Op in prewrite mutations"),
            })
            .collect();
        let mut options = Options::default();
        options.lock_ttl = req.get_lock_ttl();
        options.skip_constraint_check = req.get_skip_constraint_check();

        let (cb, future) = paired_future_callback();
        let res = self.storage.async_prewrite(
            req.take_context(),
            mutations,
            req.take_primary_lock(),
            req.get_start_version(),
            options,
            cb,
        );
        if let Err(e) = res {
            self.send_fail_status(ctx, sink, Error::from(e), RpcStatusCode::ResourceExhausted);
            return;
        }

        let future = future
            .map_err(Error::from)
            .map(|v| {
                let mut resp = PrewriteResponse::new();
                if let Some(err) = extract_region_error(&v) {
                    resp.set_region_error(err);
                } else {
                    resp.set_errors(RepeatedField::from_vec(extract_key_errors(v)));
                }
                resp
            })
            .and_then(|res| sink.success(res).map_err(Error::from))
            .map(|_| timer.observe_duration())
            .map_err(move |e| {
                debug!("{} failed: {:?}", LABEL, e);
                GRPC_MSG_FAIL_COUNTER.with_label_values(&[LABEL]).inc();
            });

        ctx.spawn(future);
    }

    fn kv_commit(&self, ctx: RpcContext, mut req: CommitRequest, sink: UnarySink<CommitResponse>) {
        const LABEL: &str = "kv_commit";
        let timer = self.metrics.kv_commit.start_coarse_timer();

        let keys = req.get_keys().iter().map(|x| Key::from_raw(x)).collect();

        let (cb, future) = paired_future_callback();
        let res = self.storage.async_commit(
            req.take_context(),
            keys,
            req.get_start_version(),
            req.get_commit_version(),
            cb,
        );
        if let Err(e) = res {
            self.send_fail_status(ctx, sink, Error::from(e), RpcStatusCode::ResourceExhausted);
            return;
        }

        let future = future
            .map_err(Error::from)
            .map(|v| {
                let mut resp = CommitResponse::new();
                if let Some(err) = extract_region_error(&v) {
                    resp.set_region_error(err);
                } else if let Err(e) = v {
                    resp.set_error(extract_key_error(&e));
                }
                resp
            })
            .and_then(|res| sink.success(res).map_err(Error::from))
            .map(|_| timer.observe_duration())
            .map_err(move |e| {
                debug!("{} failed: {:?}", LABEL, e);
                GRPC_MSG_FAIL_COUNTER.with_label_values(&[LABEL]).inc();
            });

        ctx.spawn(future);
    }

    fn kv_import(&self, _: RpcContext, _: ImportRequest, _: UnarySink<ImportResponse>) {
        unimplemented!();
    }

    fn kv_cleanup(
        &self,
        ctx: RpcContext,
        mut req: CleanupRequest,
        sink: UnarySink<CleanupResponse>,
    ) {
        const LABEL: &str = "kv_cleanup";
        let timer = self.metrics.kv_cleanup.start_coarse_timer();

        let (cb, future) = paired_future_callback();
        let res = self.storage.async_cleanup(
            req.take_context(),
            Key::from_raw(req.get_key()),
            req.get_start_version(),
            cb,
        );
        if let Err(e) = res {
            self.send_fail_status(ctx, sink, Error::from(e), RpcStatusCode::ResourceExhausted);
            return;
        }

        let future = future
            .map_err(Error::from)
            .map(|v| {
                let mut resp = CleanupResponse::new();
                if let Some(err) = extract_region_error(&v) {
                    resp.set_region_error(err);
                } else if let Err(e) = v {
                    if let Some(ts) = extract_committed(&e) {
                        resp.set_commit_version(ts);
                    } else {
                        resp.set_error(extract_key_error(&e));
                    }
                }
                resp
            })
            .and_then(|res| sink.success(res).map_err(Error::from))
            .map(|_| timer.observe_duration())
            .map_err(move |e| {
                debug!("{} failed: {:?}", LABEL, e);
                GRPC_MSG_FAIL_COUNTER.with_label_values(&[LABEL]).inc();
            });

        ctx.spawn(future);
    }

    fn kv_batch_get(
        &self,
        ctx: RpcContext,
        mut req: BatchGetRequest,
        sink: UnarySink<BatchGetResponse>,
    ) {
        const LABEL: &str = "kv_batchget";
        let timer = self.metrics.kv_batchget.start_coarse_timer();

        let keys = req.get_keys()
            .into_iter()
            .map(|x| Key::from_raw(x))
            .collect();

        let future = self.storage
            .async_batch_get(req.take_context(), keys, req.get_version())
            .then(|v| {
                let mut resp = BatchGetResponse::new();
                if let Some(err) = extract_region_error(&v) {
                    resp.set_region_error(err);
                } else {
                    resp.set_pairs(RepeatedField::from_vec(extract_kv_pairs(v)));
                }
                Ok(resp)
            })
            .and_then(|res| sink.success(res).map_err(Error::from))
            .map(|_| timer.observe_duration())
            .map_err(move |e| {
                debug!("{} failed: {:?}", LABEL, e);
                GRPC_MSG_FAIL_COUNTER.with_label_values(&[LABEL]).inc();
            });

        ctx.spawn(future);
    }

    fn kv_batch_rollback(
        &self,
        ctx: RpcContext,
        mut req: BatchRollbackRequest,
        sink: UnarySink<BatchRollbackResponse>,
    ) {
        const LABEL: &str = "kv_batch_rollback";
        let timer = self.metrics.kv_batch_rollback.start_coarse_timer();

        let keys = req.get_keys()
            .into_iter()
            .map(|x| Key::from_raw(x))
            .collect();

        let (cb, future) = paired_future_callback();
        let res =
            self.storage
                .async_rollback(req.take_context(), keys, req.get_start_version(), cb);
        if let Err(e) = res {
            self.send_fail_status(ctx, sink, Error::from(e), RpcStatusCode::ResourceExhausted);
            return;
        }

        let future = future
            .map_err(Error::from)
            .map(|v| {
                let mut resp = BatchRollbackResponse::new();
                if let Some(err) = extract_region_error(&v) {
                    resp.set_region_error(err);
                } else if let Err(e) = v {
                    resp.set_error(extract_key_error(&e));
                }
                resp
            })
            .and_then(|res| sink.success(res).map_err(Error::from))
            .map(|_| timer.observe_duration())
            .map_err(move |e| {
                debug!("{} failed: {:?}", LABEL, e);
                GRPC_MSG_FAIL_COUNTER.with_label_values(&[LABEL]).inc();
            });

        ctx.spawn(future);
    }

    fn kv_scan_lock(
        &self,
        ctx: RpcContext,
        mut req: ScanLockRequest,
        sink: UnarySink<ScanLockResponse>,
    ) {
        const LABEL: &str = "kv_scan_lock";
        let timer = self.metrics.kv_scan_lock.start_coarse_timer();

        let (cb, future) = paired_future_callback();
        let res = self.storage.async_scan_lock(
            req.take_context(),
            req.get_max_version(),
            req.take_start_key(),
            req.get_limit() as usize,
            cb,
        );
        if let Err(e) = res {
            self.send_fail_status(ctx, sink, Error::from(e), RpcStatusCode::ResourceExhausted);
            return;
        }

        let future = future
            .map_err(Error::from)
            .map(|v| {
                let mut resp = ScanLockResponse::new();
                if let Some(err) = extract_region_error(&v) {
                    resp.set_region_error(err);
                } else {
                    match v {
                        Ok(locks) => resp.set_locks(RepeatedField::from_vec(locks)),
                        Err(e) => resp.set_error(extract_key_error(&e)),
                    }
                }
                resp
            })
            .and_then(|res| sink.success(res).map_err(Error::from))
            .map(|_| timer.observe_duration())
            .map_err(move |e| {
                debug!("{} failed: {:?}", LABEL, e);
                GRPC_MSG_FAIL_COUNTER.with_label_values(&[LABEL]).inc();
            });

        ctx.spawn(future);
    }

    fn kv_resolve_lock(
        &self,
        ctx: RpcContext,
        mut req: ResolveLockRequest,
        sink: UnarySink<ResolveLockResponse>,
    ) {
        const LABEL: &str = "kv_resolve_lock";
        let timer = self.metrics.kv_resolve_lock.start_coarse_timer();

        let txn_status = if req.get_start_version() > 0 {
            HashMap::from_iter(iter::once((
                req.get_start_version(),
                req.get_commit_version(),
            )))
        } else {
            HashMap::from_iter(
                req.take_txn_infos()
                    .into_iter()
                    .map(|info| (info.txn, info.status)),
            )
        };

        let (cb, future) = paired_future_callback();
        let res = self.storage
            .async_resolve_lock(req.take_context(), txn_status, cb);
        if let Err(e) = res {
            self.send_fail_status(ctx, sink, Error::from(e), RpcStatusCode::ResourceExhausted);
            return;
        }

        let future = future
            .map_err(Error::from)
            .map(|v| {
                let mut resp = ResolveLockResponse::new();
                if let Some(err) = extract_region_error(&v) {
                    resp.set_region_error(err);
                } else if let Err(e) = v {
                    resp.set_error(extract_key_error(&e));
                }
                resp
            })
            .and_then(|res| sink.success(res).map_err(Error::from))
            .map(|_| timer.observe_duration())
            .map_err(move |e| {
                debug!("{} failed: {:?}", LABEL, e);
                GRPC_MSG_FAIL_COUNTER.with_label_values(&[LABEL]).inc();
            });

        ctx.spawn(future);
    }

    fn kv_gc(&self, ctx: RpcContext, mut req: GCRequest, sink: UnarySink<GCResponse>) {
        const LABEL: &str = "kv_gc";
        let timer = self.metrics.kv_gc.start_coarse_timer();

        let (cb, future) = paired_future_callback();
        let res = self.storage
            .async_gc(req.take_context(), req.get_safe_point(), cb);
        if let Err(e) = res {
            self.send_fail_status(ctx, sink, Error::from(e), RpcStatusCode::ResourceExhausted);
            return;
        }

        let future = future
            .map_err(Error::from)
            .map(|v| {
                let mut resp = GCResponse::new();
                if let Some(err) = extract_region_error(&v) {
                    resp.set_region_error(err);
                } else if let Err(e) = v {
                    resp.set_error(extract_key_error(&e));
                }
                resp
            })
            .and_then(|res| sink.success(res).map_err(Error::from))
            .map(|_| timer.observe_duration())
            .map_err(move |e| {
                debug!("{} failed: {:?}", LABEL, e);
                GRPC_MSG_FAIL_COUNTER.with_label_values(&[LABEL]).inc();
            });

        ctx.spawn(future);
    }

    fn kv_delete_range(
        &self,
        ctx: RpcContext,
        mut req: DeleteRangeRequest,
        sink: UnarySink<DeleteRangeResponse>,
    ) {
        const LABEL: &str = "kv_delete_range";
        let timer = self.metrics.kv_delete_range.start_coarse_timer();

        let (cb, future) = paired_future_callback();
        let res = self.storage.async_delete_range(
            req.take_context(),
            Key::from_raw(req.get_start_key()),
            Key::from_raw(req.get_end_key()),
            cb,
        );
        if let Err(e) = res {
            self.send_fail_status(ctx, sink, Error::from(e), RpcStatusCode::ResourceExhausted);
            return;
        }

        let future = future
            .map_err(Error::from)
            .map(|v| {
                let mut resp = DeleteRangeResponse::new();
                if let Some(err) = extract_region_error(&v) {
                    resp.set_region_error(err);
                } else if let Err(e) = v {
                    resp.set_error(format!("{}", e));
                }
                resp
            })
            .and_then(|res| sink.success(res).map_err(Error::from))
            .map(|_| timer.observe_duration())
            .map_err(move |e| {
                debug!("{} failed: {:?}", LABEL, e);
                GRPC_MSG_FAIL_COUNTER.with_label_values(&[LABEL]).inc();
            });

        ctx.spawn(future);
    }

    fn raw_get(&self, ctx: RpcContext, mut req: RawGetRequest, sink: UnarySink<RawGetResponse>) {
        const LABEL: &str = "raw_get";
        let timer = self.metrics.raw_get.start_coarse_timer();

        let future = self.storage
            .async_raw_get(req.take_context(), req.take_key())
            .then(|v| {
                let mut resp = RawGetResponse::new();
                if let Some(err) = extract_region_error(&v) {
                    resp.set_region_error(err);
                } else {
                    match v {
                        Ok(Some(val)) => resp.set_value(val),
                        Ok(None) => {}
                        Err(e) => resp.set_error(format!("{}", e)),
                    }
                }
                Ok(resp)
            })
            .and_then(|res| sink.success(res).map_err(Error::from))
            .map(|_| timer.observe_duration())
            .map_err(move |e| {
                debug!("{} failed: {:?}", LABEL, e);
                GRPC_MSG_FAIL_COUNTER.with_label_values(&[LABEL]).inc();
            });

        ctx.spawn(future);
    }

    fn raw_scan(&self, ctx: RpcContext, mut req: RawScanRequest, sink: UnarySink<RawScanResponse>) {
        const LABEL: &str = "raw_scan";
        let timer = self.metrics.raw_scan.start_coarse_timer();

        let future = self.storage
            .async_raw_scan(
                req.take_context(),
                req.take_start_key(),
                req.get_limit() as usize,
            )
            .then(|v| {
                let mut resp = RawScanResponse::new();
                if let Some(err) = extract_region_error(&v) {
                    resp.set_region_error(err);
                } else {
                    resp.set_kvs(RepeatedField::from_vec(extract_kv_pairs(v)));
                }
                Ok(resp)
            })
            .and_then(|res| sink.success(res).map_err(Error::from))
            .map(|_| timer.observe_duration())
            .map_err(move |e| {
                debug!("{} failed: {:?}", LABEL, e);
                GRPC_MSG_FAIL_COUNTER.with_label_values(&[LABEL]).inc();
            });

        ctx.spawn(future);
    }

    fn raw_put(&self, ctx: RpcContext, mut req: RawPutRequest, sink: UnarySink<RawPutResponse>) {
        const LABEL: &str = "raw_put";
        let timer = self.metrics.raw_put.start_coarse_timer();

        let (cb, future) = paired_future_callback();
        let res =
            self.storage
                .async_raw_put(req.take_context(), req.take_key(), req.take_value(), cb);
        if let Err(e) = res {
            self.send_fail_status(ctx, sink, Error::from(e), RpcStatusCode::ResourceExhausted);
            return;
        }

        let future = future
            .map_err(Error::from)
            .map(|v| {
                let mut resp = RawPutResponse::new();
                if let Some(err) = extract_region_error(&v) {
                    resp.set_region_error(err);
                } else if let Err(e) = v {
                    resp.set_error(format!("{}", e));
                }
                resp
            })
            .and_then(|res| sink.success(res).map_err(Error::from))
            .map(|_| timer.observe_duration())
            .map_err(move |e| {
                debug!("{} failed: {:?}", LABEL, e);
                GRPC_MSG_FAIL_COUNTER.with_label_values(&[LABEL]).inc();
            });

        ctx.spawn(future);
    }

    fn raw_delete(
        &self,
        ctx: RpcContext,
        mut req: RawDeleteRequest,
        sink: UnarySink<RawDeleteResponse>,
    ) {
        const LABEL: &str = "raw_delete";
        let timer = self.metrics.raw_delete.start_coarse_timer();

        let (cb, future) = paired_future_callback();
        let res = self.storage
            .async_raw_delete(req.take_context(), req.take_key(), cb);
        if let Err(e) = res {
            self.send_fail_status(ctx, sink, Error::from(e), RpcStatusCode::ResourceExhausted);
            return;
        }

        let future = future
            .map_err(Error::from)
            .map(|v| {
                let mut resp = RawDeleteResponse::new();
                if let Some(err) = extract_region_error(&v) {
                    resp.set_region_error(err);
                } else if let Err(e) = v {
                    resp.set_error(format!("{}", e));
                }
                resp
            })
            .and_then(|res| sink.success(res).map_err(Error::from))
            .map(|_| timer.observe_duration())
            .map_err(move |e| {
                debug!("{} failed: {:?}", LABEL, e);
                GRPC_MSG_FAIL_COUNTER.with_label_values(&[LABEL]).inc();
            });

        ctx.spawn(future);
    }

    fn raw_delete_range(
        &self,
        ctx: RpcContext,
        mut req: RawDeleteRangeRequest,
        sink: UnarySink<RawDeleteRangeResponse>,
    ) {
        const LABEL: &str = "raw_delete_range";
        let timer = self.metrics.raw_delete_range.start_coarse_timer();

        let (cb, future) = paired_future_callback();
        let res = self.storage.async_raw_delete_range(
            req.take_context(),
            req.take_start_key(),
            req.take_end_key(),
            cb,
        );
        if let Err(e) = res {
            self.send_fail_status(ctx, sink, Error::from(e), RpcStatusCode::ResourceExhausted);
            return;
        }

        let future = future
            .map_err(Error::from)
            .map(|v| {
                let mut resp = RawDeleteRangeResponse::new();
                if let Some(err) = extract_region_error(&v) {
                    resp.set_region_error(err);
                } else if let Err(e) = v {
                    resp.set_error(format!("{}", e));
                }
                resp
            })
            .and_then(|res| sink.success(res).map_err(Error::from))
            .map(|_| timer.observe_duration())
            .map_err(move |e| {
                debug!("{} failed: {:?}", LABEL, e);
                GRPC_MSG_FAIL_COUNTER.with_label_values(&[LABEL]).inc();
            });

        ctx.spawn(future);
    }

    fn coprocessor(&self, ctx: RpcContext, req: Request, sink: UnarySink<Response>) {
        const LABEL: &str = "coprocessor";
        let timer = self.metrics.coprocessor.start_coarse_timer();

<<<<<<< HEAD
        let (tx, rx) = futures_mpsc::channel(1);
        let on_resp = OnResponse::Unary(tx);
=======
        let (cb, future) = paired_future_callback();
        let on_resp = OnResponse::Unary(cb);
>>>>>>> ccdfa728
        let req_task = match RequestTask::new(req, on_resp, self.recursion_limit) {
            Ok(req_task) => req_task,
            Err(e) => {
                let mut metrics = BasicLocalMetrics::default();
                let future = sink.success(err_resp(e, &mut metrics))
                    .map(|_| timer.observe_duration())
                    .map_err(move |e| {
                        debug!("{} failed: {:?}", LABEL, e);
                        GRPC_MSG_FAIL_COUNTER.with_label_values(&[LABEL]).inc();
                    });
                return ctx.spawn(future);
            }
        };

        let task = EndPointTask::Request(req_task);
        if let Err(e) = self.end_point_scheduler.schedule(task) {
            let error = Error::from(e);
            let code = RpcStatusCode::ResourceExhausted;
            return self.send_fail_status(ctx, sink, error, code);
        }

        let future = rx.take(1)
            .fold(None, |_, v| future::ok::<_, ()>(Some(v)))
            .and_then(|opt_v| match opt_v {
                None => Err(()),
                Some(v) => Ok(v),
            })
            .map_err(|_| Error::Sink)
            .and_then(|resp| sink.success(resp).map_err(Error::from))
            .map(|_| timer.observe_duration())
            .map_err(move |e| {
                debug!("{} failed: {:?}", LABEL, e);
                GRPC_MSG_FAIL_COUNTER.with_label_values(&[LABEL]).inc();
            });
        ctx.spawn(future);
    }

    fn coprocessor_stream(
        &self,
        ctx: RpcContext,
        req: Request,
        sink: ServerStreamingSink<Response>,
    ) {
        let label = "coprocessor_stream";
        let timer = GRPC_MSG_HISTOGRAM_VEC
            .with_label_values(&[label])
            .start_coarse_timer();

        let (tx, rx) = futures_mpsc::channel(self.stream_channel_size);
        let on_resp = OnResponse::Streaming(tx);
        let req_task = match RequestTask::new(req, on_resp, self.recursion_limit) {
            Ok(req_task) => req_task,
            Err(e) => {
                let mut metrics = BasicLocalMetrics::default();
                let stream = stream::once::<_, GrpcError>(Ok(err_resp(e, &mut metrics)))
                    .map(|resp| (resp, WriteFlags::default()));
                let future = sink.send_all(stream)
                    .map(|_| timer.observe_duration())
                    .map_err(move |e| {
                        debug!("{} failed: {:?}", label, e);
                        GRPC_MSG_FAIL_COUNTER.with_label_values(&[label]).inc();
                    });
                return ctx.spawn(future);
            }
        };

        let task = EndPointTask::Request(req_task);
        if let Err(e) = self.end_point_scheduler.schedule(task) {
            let error = Error::from(e);
            let code = RpcStatusCode::ResourceExhausted;
            return self.send_fail_status_to_stream(ctx, sink, error, code);
        }

        let stream = rx.map(|resp| (resp, WriteFlags::default().buffer_hint(true)))
            .map_err(|e| {
                let code = RpcStatusCode::Unknown;
                let msg = Some(format!("{:?}", e));
                GrpcError::RpcFailure(RpcStatus::new(code, msg))
            });

        let future = sink.send_all(stream)
            .map(|_| timer.observe_duration())
            .map_err(Error::from)
            .map_err(move |e| {
                debug!("{} failed: {:?}", label, e);
                GRPC_MSG_FAIL_COUNTER.with_label_values(&[label]).inc();
            });

        ctx.spawn(future);
    }

    fn raft(
        &self,
        ctx: RpcContext,
        stream: RequestStream<RaftMessage>,
        _: ClientStreamingSink<Done>,
    ) {
        let ch = self.ch.clone();
        ctx.spawn(
            stream
                .map_err(Error::from)
                .for_each(move |msg| {
                    RAFT_MESSAGE_RECV_COUNTER.inc();
                    future::result(ch.send_raft_msg(msg)).map_err(Error::from)
                })
                .map_err(|e| error!("send raft msg to raft store fail: {}", e))
                .then(|_| future::ok::<_, ()>(())),
        );
    }

    fn snapshot(
        &self,
        ctx: RpcContext,
        stream: RequestStream<SnapshotChunk>,
        sink: ClientStreamingSink<Done>,
    ) {
        let token = Token(self.token.fetch_add(1, Ordering::SeqCst));
        let sched = self.snap_scheduler.clone();
        let sched2 = sched.clone();
        ctx.spawn(
            stream
                .map_err(Error::from)
                .for_each(move |mut chunk| {
                    let res = if chunk.has_message() {
                        sched
                            .schedule(SnapTask::Register(token, chunk.take_message()))
                            .map_err(Error::from)
                    } else if !chunk.get_data().is_empty() {
                        // TODO: Remove PipeBuffer or take good use of it.
                        let mut b = PipeBuffer::new(chunk.get_data().len());
                        b.write_all(chunk.get_data()).unwrap();
                        sched
                            .schedule(SnapTask::Write(token, b))
                            .map_err(Error::from)
                    } else {
                        Err(box_err!("empty chunk"))
                    };
                    future::result(res)
                })
                .then(move |res| {
                    let res = match res {
                        Ok(_) => sched2.schedule(SnapTask::Close(token)),
                        Err(e) => {
                            error!("receive snapshot err: {}", e);
                            sched2.schedule(SnapTask::Discard(token))
                        }
                    };
                    future::result(res.map_err(Error::from))
                })
                .and_then(|_| sink.success(Done::new()).map_err(Error::from))
                .then(|_| future::ok::<_, ()>(())),
        );
    }

    fn mvcc_get_by_key(
        &self,
        ctx: RpcContext,
        mut req: MvccGetByKeyRequest,
        sink: UnarySink<MvccGetByKeyResponse>,
    ) {
        const LABEL: &str = "mvcc_get_by_key";
        let timer = self.metrics.mvcc_get_by_key.start_coarse_timer();

        let storage = self.storage.clone();

        let key = Key::from_raw(req.get_key());
        let (cb, future) = paired_future_callback();
        let res = storage.async_mvcc_by_key(req.take_context(), key.clone(), cb);
        if let Err(e) = res {
            self.send_fail_status(ctx, sink, Error::from(e), RpcStatusCode::ResourceExhausted);
            return;
        }

        let future = future
            .map_err(Error::from)
            .map(|v| {
                let mut resp = MvccGetByKeyResponse::new();
                if let Some(err) = extract_region_error(&v) {
                    resp.set_region_error(err);
                } else {
                    match v {
                        Ok(mvcc) => {
                            resp.set_info(extract_mvcc_info(key, mvcc));
                        }
                        Err(e) => resp.set_error(format!("{}", e)),
                    };
                }
                resp
            })
            .and_then(|res| sink.success(res).map_err(Error::from))
            .map(|_| timer.observe_duration())
            .map_err(move |e| {
                debug!("{} failed: {:?}", LABEL, e);
                GRPC_MSG_FAIL_COUNTER.with_label_values(&[LABEL]).inc();
            });

        ctx.spawn(future);
    }

    fn mvcc_get_by_start_ts(
        &self,
        ctx: RpcContext,
        mut req: MvccGetByStartTsRequest,
        sink: UnarySink<MvccGetByStartTsResponse>,
    ) {
        const LABEL: &str = "mvcc_get_by_start_ts";
        let timer = self.metrics.mvcc_get_by_start_ts.start_coarse_timer();

        let storage = self.storage.clone();

        let (cb, future) = paired_future_callback();

        let res = storage.async_mvcc_by_start_ts(req.take_context(), req.get_start_ts(), cb);
        if let Err(e) = res {
            self.send_fail_status(ctx, sink, Error::from(e), RpcStatusCode::ResourceExhausted);
            return;
        }

        let future = future
            .map_err(Error::from)
            .map(|v| {
                let mut resp = MvccGetByStartTsResponse::new();
                if let Some(err) = extract_region_error(&v) {
                    resp.set_region_error(err);
                } else {
                    match v {
                        Ok(Some((k, vv))) => {
                            resp.set_key(k.raw().unwrap());
                            resp.set_info(extract_mvcc_info(k, vv));
                        }
                        Ok(None) => {
                            resp.set_info(Default::default());
                        }
                        Err(e) => resp.set_error(format!("{}", e)),
                    }
                }
                resp
            })
            .and_then(|res| sink.success(res).map_err(Error::from))
            .map(|_| timer.observe_duration())
            .map_err(move |e| {
                debug!("{} failed: {:?}", LABEL, e);
                GRPC_MSG_FAIL_COUNTER.with_label_values(&[LABEL]).inc();
            });
        ctx.spawn(future);
    }

    fn split_region(
        &self,
        ctx: RpcContext,
        mut req: SplitRegionRequest,
        sink: UnarySink<SplitRegionResponse>,
    ) {
        const LABEL: &str = "split_region";
        let timer = self.metrics.split_region.start_coarse_timer();

        let (cb, future) = paired_future_callback();
        let req = StoreMessage::SplitRegion {
            region_id: req.get_context().get_region_id(),
            region_epoch: req.take_context().take_region_epoch(),
            split_key: Key::from_raw(req.get_split_key()).encoded().clone(),
            callback: Callback::Write(cb),
        };

        if let Err(e) = self.ch.try_send(req) {
            self.send_fail_status(ctx, sink, Error::from(e), RpcStatusCode::ResourceExhausted);
            return;
        }

        let future = future
            .map_err(Error::from)
            .map(|mut v| {
                let mut resp = SplitRegionResponse::new();
                if v.response.get_header().has_error() {
                    resp.set_region_error(v.response.mut_header().take_error());
                } else {
                    let admin_resp = v.response.mut_admin_response();
                    let split_resp = admin_resp.mut_split();
                    resp.set_left(split_resp.take_left());
                    resp.set_right(split_resp.take_right());
                }
                resp
            })
            .and_then(|res| sink.success(res).map_err(Error::from))
            .map(|_| timer.observe_duration())
            .map_err(move |e| {
                debug!("{} failed: {:?}", LABEL, e);
                GRPC_MSG_FAIL_COUNTER.with_label_values(&[LABEL]).inc();
            });

        ctx.spawn(future);
    }
}

fn extract_region_error<T>(res: &storage::Result<T>) -> Option<RegionError> {
    use storage::Error;
    match *res {
        // TODO: use `Error::cause` instead.
        Err(Error::Engine(EngineError::Request(ref e)))
        | Err(Error::Txn(TxnError::Engine(EngineError::Request(ref e))))
        | Err(Error::Txn(TxnError::Mvcc(MvccError::Engine(EngineError::Request(ref e))))) => {
            Some(e.to_owned())
        }
        Err(Error::SchedTooBusy) => {
            let mut err = RegionError::new();
            let mut server_is_busy_err = ServerIsBusy::new();
            server_is_busy_err.set_reason(SCHEDULER_IS_BUSY.to_owned());
            err.set_server_is_busy(server_is_busy_err);
            Some(err)
        }
        _ => None,
    }
}

fn extract_committed(err: &storage::Error) -> Option<u64> {
    match *err {
        storage::Error::Txn(TxnError::Mvcc(MvccError::Committed { commit_ts })) => Some(commit_ts),
        _ => None,
    }
}

fn extract_key_error(err: &storage::Error) -> KeyError {
    let mut key_error = KeyError::new();
    match *err {
        storage::Error::Txn(TxnError::Mvcc(MvccError::KeyIsLocked {
            ref key,
            ref primary,
            ts,
            ttl,
        })) => {
            let mut lock_info = LockInfo::new();
            lock_info.set_key(key.to_owned());
            lock_info.set_primary_lock(primary.to_owned());
            lock_info.set_lock_version(ts);
            lock_info.set_lock_ttl(ttl);
            key_error.set_locked(lock_info);
        }
        storage::Error::Txn(TxnError::Mvcc(MvccError::WriteConflict { .. }))
        | storage::Error::Txn(TxnError::Mvcc(MvccError::TxnLockNotFound { .. })) => {
            warn!("txn conflicts: {:?}", err);
            key_error.set_retryable(format!("{:?}", err));
        }
        _ => {
            error!("txn aborts: {:?}", err);
            key_error.set_abort(format!("{:?}", err));
        }
    }
    key_error
}

fn extract_kv_pairs(res: storage::Result<Vec<storage::Result<storage::KvPair>>>) -> Vec<KvPair> {
    match res {
        Ok(res) => res.into_iter()
            .map(|r| match r {
                Ok((key, value)) => {
                    let mut pair = KvPair::new();
                    pair.set_key(key);
                    pair.set_value(value);
                    pair
                }
                Err(e) => {
                    let mut pair = KvPair::new();
                    pair.set_error(extract_key_error(&e));
                    pair
                }
            })
            .collect(),
        Err(e) => {
            let mut pair = KvPair::new();
            pair.set_error(extract_key_error(&e));
            vec![pair]
        }
    }
}

fn extract_mvcc_info(key: Key, mvcc: storage::MvccInfo) -> MvccInfo {
    let mut mvcc_info = MvccInfo::new();
    if let Some(lock) = mvcc.lock {
        let mut lock_info = LockInfo::new();
        lock_info.set_primary_lock(lock.primary);
        lock_info.set_key(key.raw().unwrap());
        lock_info.set_lock_ttl(lock.ttl);
        lock_info.set_lock_version(lock.ts);
        mvcc_info.set_lock(lock_info);
    }
    let vv = extract_2pc_values(mvcc.values);
    let vw = extract_2pc_writes(mvcc.writes);
    mvcc_info.set_writes(RepeatedField::from_vec(vw));
    mvcc_info.set_values(RepeatedField::from_vec(vv));
    mvcc_info
}

fn extract_2pc_values(res: Vec<(u64, bool, Value)>) -> Vec<ValueInfo> {
    res.into_iter()
        .map(|(start_ts, is_short, value)| {
            let mut value_info = ValueInfo::new();
            value_info.set_ts(start_ts);
            value_info.set_value(value);
            value_info.set_is_short_value(is_short);
            value_info
        })
        .collect()
}

fn extract_2pc_writes(res: Vec<(u64, MvccWrite)>) -> Vec<WriteInfo> {
    res.into_iter()
        .map(|(commit_ts, write)| {
            let mut write_info = WriteInfo::new();
            write_info.set_start_ts(write.start_ts);
            let op = match write.write_type {
                WriteType::Put => Op::Put,
                WriteType::Delete => Op::Del,
                WriteType::Lock => Op::Lock,
                WriteType::Rollback => Op::Rollback,
            };
            write_info.set_field_type(op);
            write_info.set_commit_ts(commit_ts);
            write_info
        })
        .collect()
}

fn extract_key_errors(res: storage::Result<Vec<storage::Result<()>>>) -> Vec<KeyError> {
    match res {
        Ok(res) => res.into_iter()
            .filter_map(|x| match x {
                Err(e) => Some(extract_key_error(&e)),
                Ok(_) => None,
            })
            .collect(),
        Err(e) => vec![extract_key_error(&e)],
    }
}<|MERGE_RESOLUTION|>--- conflicted
+++ resolved
@@ -21,13 +21,7 @@
 use grpc::{ClientStreamingSink, Error as GrpcError, RequestStream, RpcContext, RpcStatus,
            RpcStatusCode, ServerStreamingSink, UnarySink, WriteFlags};
 use futures::{future, stream, Future, Sink, Stream};
-<<<<<<< HEAD
-use futures::sync::oneshot;
 use futures::sync::mpsc as futures_mpsc;
-=======
-use futures::sync::mpsc;
-use futures_cpupool::CpuPool;
->>>>>>> ccdfa728
 use protobuf::RepeatedField;
 use kvproto::tikvpb_grpc;
 use kvproto::raft_serverpb::*;
@@ -166,33 +160,6 @@
     }
 }
 
-<<<<<<< HEAD
-fn make_callback<T: Send + Debug + 'static>() -> (Box<FnBox(T) + Send>, oneshot::Receiver<T>) {
-    let (tx, rx) = oneshot::channel();
-    let callback = move |resp| tx.send(resp).unwrap();
-=======
-#[allow(type_complexity)]
-pub fn make_stream_callback<T: Send + Debug + 'static>(
-    channel_size: usize,
-) -> (
-    Box<FnBox(CopStream<T>, Option<CpuPool>) + Send>,
-    mpsc::Receiver<T>,
-) {
-    let (tx, rx) = mpsc::channel(channel_size);
-    let callback = move |s: CopStream<T>, executor: Option<CpuPool>| {
-        // We can run the callback in two place: Endpoint thread and Cpu pool threads.
-        // In the first case the `executor` will be None so that we needs to wait the
-        // future finish, oterwise we can just spawn it in the executor.
-        let f = s.forward(tx);
-        if let Some(executor) = executor {
-            return executor.spawn(f).forget();
-        }
-        f.wait().unwrap();
-    };
->>>>>>> ccdfa728
-    (box callback, rx)
-}
-
 impl<T: RaftStoreRouter + 'static> tikvpb_grpc::Tikv for Service<T> {
     fn kv_get(&self, ctx: RpcContext, mut req: GetRequest, sink: UnarySink<GetResponse>) {
         const LABEL: &str = "kv_get";
@@ -835,13 +802,8 @@
         const LABEL: &str = "coprocessor";
         let timer = self.metrics.coprocessor.start_coarse_timer();
 
-<<<<<<< HEAD
         let (tx, rx) = futures_mpsc::channel(1);
         let on_resp = OnResponse::Unary(tx);
-=======
-        let (cb, future) = paired_future_callback();
-        let on_resp = OnResponse::Unary(cb);
->>>>>>> ccdfa728
         let req_task = match RequestTask::new(req, on_resp, self.recursion_limit) {
             Ok(req_task) => req_task,
             Err(e) => {
