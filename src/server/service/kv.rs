--- conflicted
+++ resolved
@@ -876,16 +876,12 @@
             .start_coarse_timer();
 
         let (on_resp, stream) = make_stream_callback(self.stream_channel_size);
-<<<<<<< HEAD
-        let req_task = match RequestTask::new(req, on_resp, self.recursion_limit) {
-=======
         let req_task = match RequestTask::new(
             req,
             on_resp,
             self.recursion_limit,
             self.request_max_handle_secs,
         ) {
->>>>>>> a8b2996c
             Ok(req_task) => req_task,
             Err(e) => {
                 let stream =
@@ -916,16 +912,6 @@
                 GrpcError::RpcFailure(RpcStatus::new(code, msg))
             });
 
-<<<<<<< HEAD
-        ctx.spawn(
-            sink.send_all(stream)
-                .map(|_| timer.observe_duration())
-                .map_err(move |e| {
-                    debug!("{} failed: {:?}", label, e);
-                    GRPC_MSG_FAIL_COUNTER.with_label_values(&[label]).inc();
-                }),
-        );
-=======
         let future = sink.send_all(stream)
             .map(|_| timer.observe_duration())
             .map_err(move |e| {
@@ -934,7 +920,6 @@
             });
 
         ctx.spawn(future);
->>>>>>> a8b2996c
     }
 
     fn raft(
