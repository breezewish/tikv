// Copyright 2017 PingCAP, Inc.
//
// Licensed under the Apache License, Version 2.0 (the "License");
// you may not use this file except in compliance with the License.
// You may obtain a copy of the License at
//
//     http://www.apache.org/licenses/LICENSE-2.0
//
// Unless required by applicable law or agreed to in writing, software
// distributed under the License is distributed on an "AS IS" BASIS,
// See the License for the specific language governing permissions and
// limitations under the License.

use std::boxed::FnBox;
use std::fmt::Debug;
use std::io::Write;
use std::iter::{self, FromIterator};
use std::sync::Arc;
use std::sync::atomic::{AtomicUsize, Ordering};
use mio::Token;
<<<<<<< HEAD
use grpc::{ClientStreamingSink, RequestStream, RpcContext, RpcStatus, RpcStatusCode,
           ServerStreamingSink, UnarySink, WriteFlags};
use futures::{future, Future, Stream};
use futures::sync::oneshot;
=======
use grpc::{ClientStreamingSink, Error as GrpcError, RequestStream, RpcContext, RpcStatus,
           RpcStatusCode, ServerStreamingSink, UnarySink, WriteFlags};
use futures::{future, Future, Sink, Stream};
use futures::sync::{mpsc, oneshot};
use futures_cpupool::CpuPool;
>>>>>>> 39c5888a
use protobuf::RepeatedField;
use kvproto::tikvpb_grpc;
use kvproto::raft_serverpb::*;
use kvproto::kvrpcpb::*;
use kvproto::coprocessor::*;
use kvproto::errorpb::{Error as RegionError, ServerIsBusy};

use util::worker::Scheduler;
use util::collections::HashMap;
use util::buf::PipeBuffer;
use storage::{self, Key, Mutation, Options, Storage, Value};
use storage::txn::Error as TxnError;
use storage::mvcc::{Error as MvccError, Write as MvccWrite, WriteType};
use storage::engine::Error as EngineError;
use server::transport::RaftStoreRouter;
use server::snap::Task as SnapTask;
use server::metrics::*;
<<<<<<< HEAD
use server::{Error, OnResponse};
=======
use server::{CopStream, Error, OnResponse};
>>>>>>> 39c5888a
use raftstore::store::{Callback, Msg as StoreMessage};
use coprocessor::{EndPointTask, RequestTask};

const SCHEDULER_IS_BUSY: &str = "scheduler is busy";

#[derive(Clone)]
pub struct Service<T: RaftStoreRouter + 'static> {
    // For handling KV requests.
    storage: Storage,
    // For handling coprocessor requests.
    end_point_scheduler: Scheduler<EndPointTask>,
    // For handling raft messages.
    ch: T,
    // For handling snapshot.
    snap_scheduler: Scheduler<SnapTask>,
    token: Arc<AtomicUsize>, // TODO: remove it.
    recursion_limit: u32,
}

impl<T: RaftStoreRouter + 'static> Service<T> {
    pub fn new(
        storage: Storage,
        end_point_scheduler: Scheduler<EndPointTask>,
        ch: T,
        snap_scheduler: Scheduler<SnapTask>,
        recursion_limit: u32,
    ) -> Service<T> {
        Service {
            storage: storage,
            end_point_scheduler: end_point_scheduler,
            ch: ch,
            snap_scheduler: snap_scheduler,
            token: Arc::new(AtomicUsize::new(1)),
            recursion_limit: recursion_limit,
        }
    }

    fn send_fail_status<M>(
        &self,
        ctx: RpcContext,
        sink: UnarySink<M>,
        err: Error,
        code: RpcStatusCode,
    ) {
        let status = RpcStatus::new(code, Some(format!("{}", err)));
        ctx.spawn(sink.fail(status).map_err(|_| ()));
    }

    fn send_fail_status_to_stream<M>(
        &self,
        ctx: RpcContext,
        sink: ServerStreamingSink<M>,
        err: Error,
        code: RpcStatusCode,
    ) {
        let status = RpcStatus::new(code, Some(format!("{}", err)));
        ctx.spawn(sink.fail(status).map_err(|_| ()));
    }
}

fn make_callback<T: Send + Debug + 'static>() -> (Box<FnBox(T) + Send>, oneshot::Receiver<T>) {
    let (tx, rx) = oneshot::channel();
    let callback = move |resp| tx.send(resp).unwrap();
    (box callback, rx)
}

fn make_stream_callback<T: Send + Debug + 'static>() -> (OnResponse<T>, mpsc::Receiver<T>) {
    let (tx, rx) = mpsc::channel(8);
    let callback = move |s: CopStream<T>, executor: Option<CpuPool>| {
        let f = s.forward(tx);
        if let Some(executor) = executor {
            return executor.spawn(f).forget();
        }
        f.wait().unwrap();
    };
    (OnResponse::Streaming(box callback), rx)
}

impl<T: RaftStoreRouter + 'static> tikvpb_grpc::Tikv for Service<T> {
    fn kv_get(&self, ctx: RpcContext, mut req: GetRequest, sink: UnarySink<GetResponse>) {
        let label = "kv_get";
        let timer = GRPC_MSG_HISTOGRAM_VEC
            .with_label_values(&[label])
            .start_coarse_timer();

        let (cb, future) = make_callback();
        let res = self.storage.async_get(
            req.take_context(),
            Key::from_raw(req.get_key()),
            req.get_version(),
            cb,
        );
        if let Err(e) = res {
            self.send_fail_status(ctx, sink, Error::from(e), RpcStatusCode::ResourceExhausted);
            return;
        }

        let future = future
            .map_err(Error::from)
            .map(|v| {
                let mut res = GetResponse::new();
                if let Some(err) = extract_region_error(&v) {
                    res.set_region_error(err);
                } else {
                    match v {
                        Ok(Some(val)) => res.set_value(val),
                        Ok(None) => res.set_value(vec![]),
                        Err(e) => res.set_error(extract_key_error(&e)),
                    }
                }
                res
            })
            .and_then(|res| sink.success(res).map_err(Error::from))
            .map(|_| timer.observe_duration())
            .map_err(move |e| {
                debug!("{} failed: {:?}", label, e);
                GRPC_MSG_FAIL_COUNTER.with_label_values(&[label]).inc();
            });

        ctx.spawn(future);
    }

    fn kv_scan(&self, ctx: RpcContext, mut req: ScanRequest, sink: UnarySink<ScanResponse>) {
        let label = "kv_scan";
        let timer = GRPC_MSG_HISTOGRAM_VEC
            .with_label_values(&[label])
            .start_coarse_timer();

        let storage = self.storage.clone();
        let mut options = Options::default();
        options.key_only = req.get_key_only();

        let (cb, future) = make_callback();
        let res = storage.async_scan(
            req.take_context(),
            Key::from_raw(req.get_start_key()),
            req.get_limit() as usize,
            req.get_version(),
            options,
            cb,
        );
        if let Err(e) = res {
            self.send_fail_status(ctx, sink, Error::from(e), RpcStatusCode::ResourceExhausted);
            return;
        }

        let future = future
            .map_err(Error::from)
            .map(|v| {
                let mut resp = ScanResponse::new();
                if let Some(err) = extract_region_error(&v) {
                    resp.set_region_error(err);
                } else {
                    resp.set_pairs(RepeatedField::from_vec(extract_kv_pairs(v)));
                }
                resp
            })
            .and_then(|res| sink.success(res).map_err(Error::from))
            .map(|_| timer.observe_duration())
            .map_err(move |e| {
                debug!("{} failed: {:?}", label, e);
                GRPC_MSG_FAIL_COUNTER.with_label_values(&[label]).inc();
            });

        ctx.spawn(future);
    }

    fn kv_prewrite(
        &self,
        ctx: RpcContext,
        mut req: PrewriteRequest,
        sink: UnarySink<PrewriteResponse>,
    ) {
        let label = "kv_prewrite";
        let timer = GRPC_MSG_HISTOGRAM_VEC
            .with_label_values(&[label])
            .start_coarse_timer();

        let mutations = req.take_mutations()
            .into_iter()
            .map(|mut x| match x.get_op() {
                Op::Put => Mutation::Put((Key::from_raw(x.get_key()), x.take_value())),
                Op::Del => Mutation::Delete(Key::from_raw(x.get_key())),
                Op::Lock => Mutation::Lock(Key::from_raw(x.get_key())),
                _ => panic!("mismatch Op in prewrite mutations"),
            })
            .collect();
        let mut options = Options::default();
        options.lock_ttl = req.get_lock_ttl();
        options.skip_constraint_check = req.get_skip_constraint_check();

        let (cb, future) = make_callback();
        let res = self.storage.async_prewrite(
            req.take_context(),
            mutations,
            req.take_primary_lock(),
            req.get_start_version(),
            options,
            cb,
        );
        if let Err(e) = res {
            self.send_fail_status(ctx, sink, Error::from(e), RpcStatusCode::ResourceExhausted);
            return;
        }

        let future = future
            .map_err(Error::from)
            .map(|v| {
                let mut resp = PrewriteResponse::new();
                if let Some(err) = extract_region_error(&v) {
                    resp.set_region_error(err);
                } else {
                    resp.set_errors(RepeatedField::from_vec(extract_key_errors(v)));
                }
                resp
            })
            .and_then(|res| sink.success(res).map_err(Error::from))
            .map(|_| timer.observe_duration())
            .map_err(move |e| {
                debug!("{} failed: {:?}", label, e);
                GRPC_MSG_FAIL_COUNTER.with_label_values(&[label]).inc();
            });

        ctx.spawn(future);
    }

    fn kv_commit(&self, ctx: RpcContext, mut req: CommitRequest, sink: UnarySink<CommitResponse>) {
        let label = "kv_commit";
        let timer = GRPC_MSG_HISTOGRAM_VEC
            .with_label_values(&[label])
            .start_coarse_timer();

        let keys = req.get_keys().iter().map(|x| Key::from_raw(x)).collect();

        let (cb, future) = make_callback();
        let res = self.storage.async_commit(
            req.take_context(),
            keys,
            req.get_start_version(),
            req.get_commit_version(),
            cb,
        );
        if let Err(e) = res {
            self.send_fail_status(ctx, sink, Error::from(e), RpcStatusCode::ResourceExhausted);
            return;
        }

        let future = future
            .map_err(Error::from)
            .map(|v| {
                let mut resp = CommitResponse::new();
                if let Some(err) = extract_region_error(&v) {
                    resp.set_region_error(err);
                } else if let Err(e) = v {
                    resp.set_error(extract_key_error(&e));
                }
                resp
            })
            .and_then(|res| sink.success(res).map_err(Error::from))
            .map(|_| timer.observe_duration())
            .map_err(move |e| {
                debug!("{} failed: {:?}", label, e);
                GRPC_MSG_FAIL_COUNTER.with_label_values(&[label]).inc();
            });

        ctx.spawn(future);
    }

    fn kv_import(&self, _: RpcContext, _: ImportRequest, _: UnarySink<ImportResponse>) {
        unimplemented!();
    }

    fn kv_cleanup(
        &self,
        ctx: RpcContext,
        mut req: CleanupRequest,
        sink: UnarySink<CleanupResponse>,
    ) {
        let label = "kv_cleanup";
        let timer = GRPC_MSG_HISTOGRAM_VEC
            .with_label_values(&[label])
            .start_coarse_timer();

        let (cb, future) = make_callback();
        let res = self.storage.async_cleanup(
            req.take_context(),
            Key::from_raw(req.get_key()),
            req.get_start_version(),
            cb,
        );
        if let Err(e) = res {
            self.send_fail_status(ctx, sink, Error::from(e), RpcStatusCode::ResourceExhausted);
            return;
        }

        let future = future
            .map_err(Error::from)
            .map(|v| {
                let mut resp = CleanupResponse::new();
                if let Some(err) = extract_region_error(&v) {
                    resp.set_region_error(err);
                } else if let Err(e) = v {
                    if let Some(ts) = extract_committed(&e) {
                        resp.set_commit_version(ts);
                    } else {
                        resp.set_error(extract_key_error(&e));
                    }
                }
                resp
            })
            .and_then(|res| sink.success(res).map_err(Error::from))
            .map(|_| timer.observe_duration())
            .map_err(move |e| {
                debug!("{} failed: {:?}", label, e);
                GRPC_MSG_FAIL_COUNTER.with_label_values(&[label]).inc();
            });

        ctx.spawn(future);
    }

    fn kv_batch_get(
        &self,
        ctx: RpcContext,
        mut req: BatchGetRequest,
        sink: UnarySink<BatchGetResponse>,
    ) {
        let label = "kv_batchget";
        let timer = GRPC_MSG_HISTOGRAM_VEC
            .with_label_values(&[label])
            .start_coarse_timer();

        let keys = req.get_keys()
            .into_iter()
            .map(|x| Key::from_raw(x))
            .collect();

        let (cb, future) = make_callback();
        let res = self.storage
            .async_batch_get(req.take_context(), keys, req.get_version(), cb);
        if let Err(e) = res {
            self.send_fail_status(ctx, sink, Error::from(e), RpcStatusCode::ResourceExhausted);
            return;
        }

        let future = future
            .map_err(Error::from)
            .map(|v| {
                let mut resp = BatchGetResponse::new();
                if let Some(err) = extract_region_error(&v) {
                    resp.set_region_error(err);
                } else {
                    resp.set_pairs(RepeatedField::from_vec(extract_kv_pairs(v)))
                }
                resp
            })
            .and_then(|res| sink.success(res).map_err(Error::from))
            .map(|_| timer.observe_duration())
            .map_err(move |e| {
                debug!("{} failed: {:?}", label, e);
                GRPC_MSG_FAIL_COUNTER.with_label_values(&[label]).inc();
            });

        ctx.spawn(future);
    }

    fn kv_batch_rollback(
        &self,
        ctx: RpcContext,
        mut req: BatchRollbackRequest,
        sink: UnarySink<BatchRollbackResponse>,
    ) {
        let label = "kv_batch_rollback";
        let timer = GRPC_MSG_HISTOGRAM_VEC
            .with_label_values(&[label])
            .start_coarse_timer();

        let keys = req.get_keys()
            .into_iter()
            .map(|x| Key::from_raw(x))
            .collect();

        let (cb, future) = make_callback();
        let res =
            self.storage
                .async_rollback(req.take_context(), keys, req.get_start_version(), cb);
        if let Err(e) = res {
            self.send_fail_status(ctx, sink, Error::from(e), RpcStatusCode::ResourceExhausted);
            return;
        }

        let future = future
            .map_err(Error::from)
            .map(|v| {
                let mut resp = BatchRollbackResponse::new();
                if let Some(err) = extract_region_error(&v) {
                    resp.set_region_error(err);
                } else if let Err(e) = v {
                    resp.set_error(extract_key_error(&e));
                }
                resp
            })
            .and_then(|res| sink.success(res).map_err(Error::from))
            .map(|_| timer.observe_duration())
            .map_err(move |e| {
                debug!("{} failed: {:?}", label, e);
                GRPC_MSG_FAIL_COUNTER.with_label_values(&[label]).inc();
            });

        ctx.spawn(future);
    }

    fn kv_scan_lock(
        &self,
        ctx: RpcContext,
        mut req: ScanLockRequest,
        sink: UnarySink<ScanLockResponse>,
    ) {
        let label = "kv_scan_lock";
        let timer = GRPC_MSG_HISTOGRAM_VEC
            .with_label_values(&[label])
            .start_coarse_timer();

        let (cb, future) = make_callback();
        let res = self.storage
            .async_scan_lock(req.take_context(), req.get_max_version(), cb);
        if let Err(e) = res {
            self.send_fail_status(ctx, sink, Error::from(e), RpcStatusCode::ResourceExhausted);
            return;
        }

        let future = future
            .map_err(Error::from)
            .map(|v| {
                let mut resp = ScanLockResponse::new();
                if let Some(err) = extract_region_error(&v) {
                    resp.set_region_error(err);
                } else {
                    match v {
                        Ok(locks) => resp.set_locks(RepeatedField::from_vec(locks)),
                        Err(e) => resp.set_error(extract_key_error(&e)),
                    }
                }
                resp
            })
            .and_then(|res| sink.success(res).map_err(Error::from))
            .map(|_| timer.observe_duration())
            .map_err(move |e| {
                debug!("{} failed: {:?}", label, e);
                GRPC_MSG_FAIL_COUNTER.with_label_values(&[label]).inc();
            });

        ctx.spawn(future);
    }

    fn kv_resolve_lock(
        &self,
        ctx: RpcContext,
        mut req: ResolveLockRequest,
        sink: UnarySink<ResolveLockResponse>,
    ) {
        let label = "kv_resolve_lock";
        let timer = GRPC_MSG_HISTOGRAM_VEC
            .with_label_values(&[label])
            .start_coarse_timer();

        let txn_status = if req.get_start_version() > 0 {
            HashMap::from_iter(iter::once((
                req.get_start_version(),
                req.get_commit_version(),
            )))
        } else {
            HashMap::from_iter(
                req.take_txn_infos()
                    .into_iter()
                    .map(|info| (info.txn, info.status)),
            )
        };

        let (cb, future) = make_callback();
        let res = self.storage
            .async_resolve_lock(req.take_context(), txn_status, cb);
        if let Err(e) = res {
            self.send_fail_status(ctx, sink, Error::from(e), RpcStatusCode::ResourceExhausted);
            return;
        }

        let future = future
            .map_err(Error::from)
            .map(|v| {
                let mut resp = ResolveLockResponse::new();
                if let Some(err) = extract_region_error(&v) {
                    resp.set_region_error(err);
                } else if let Err(e) = v {
                    resp.set_error(extract_key_error(&e));
                }
                resp
            })
            .and_then(|res| sink.success(res).map_err(Error::from))
            .map(|_| timer.observe_duration())
            .map_err(move |e| {
                debug!("{} failed: {:?}", label, e);
                GRPC_MSG_FAIL_COUNTER.with_label_values(&[label]).inc();
            });

        ctx.spawn(future);
    }

    fn kv_gc(&self, ctx: RpcContext, mut req: GCRequest, sink: UnarySink<GCResponse>) {
        let label = "kv_gc";
        let timer = GRPC_MSG_HISTOGRAM_VEC
            .with_label_values(&[label])
            .start_coarse_timer();

        let (cb, future) = make_callback();
        let res = self.storage
            .async_gc(req.take_context(), req.get_safe_point(), cb);
        if let Err(e) = res {
            self.send_fail_status(ctx, sink, Error::from(e), RpcStatusCode::ResourceExhausted);
            return;
        }

        let future = future
            .map_err(Error::from)
            .map(|v| {
                let mut resp = GCResponse::new();
                if let Some(err) = extract_region_error(&v) {
                    resp.set_region_error(err);
                } else if let Err(e) = v {
                    resp.set_error(extract_key_error(&e));
                }
                resp
            })
            .and_then(|res| sink.success(res).map_err(Error::from))
            .map(|_| timer.observe_duration())
            .map_err(move |e| {
                debug!("{} failed: {:?}", label, e);
                GRPC_MSG_FAIL_COUNTER.with_label_values(&[label]).inc();
            });

        ctx.spawn(future);
    }

    fn kv_delete_range(
        &self,
        ctx: RpcContext,
        mut req: DeleteRangeRequest,
        sink: UnarySink<DeleteRangeResponse>,
    ) {
        let label = "kv_delete_range";
        let timer = GRPC_MSG_HISTOGRAM_VEC
            .with_label_values(&[label])
            .start_coarse_timer();

        let (cb, future) = make_callback();
        let res = self.storage.async_delete_range(
            req.take_context(),
            Key::from_raw(req.get_start_key()),
            Key::from_raw(req.get_end_key()),
            cb,
        );
        if let Err(e) = res {
            self.send_fail_status(ctx, sink, Error::from(e), RpcStatusCode::ResourceExhausted);
            return;
        }

        let future = future
            .map_err(Error::from)
            .map(|v| {
                let mut resp = DeleteRangeResponse::new();
                if let Some(err) = extract_region_error(&v) {
                    resp.set_region_error(err);
                } else if let Err(e) = v {
                    resp.set_error(format!("{}", e));
                }
                resp
            })
            .and_then(|res| sink.success(res).map_err(Error::from))
            .map(|_| timer.observe_duration())
            .map_err(move |e| {
                debug!("{} failed: {:?}", label, e);
                GRPC_MSG_FAIL_COUNTER.with_label_values(&[label]).inc();
            });

        ctx.spawn(future);
    }

    fn raw_get(&self, ctx: RpcContext, mut req: RawGetRequest, sink: UnarySink<RawGetResponse>) {
        let label = "raw_get";
        let timer = GRPC_MSG_HISTOGRAM_VEC
            .with_label_values(&[label])
            .start_coarse_timer();

        let (cb, future) = make_callback();
        let res = self.storage
            .async_raw_get(req.take_context(), req.take_key(), cb);
        if let Err(e) = res {
            self.send_fail_status(ctx, sink, Error::from(e), RpcStatusCode::ResourceExhausted);
            return;
        }

        let future = future
            .map_err(Error::from)
            .map(|v| {
                let mut resp = RawGetResponse::new();
                if let Some(err) = extract_region_error(&v) {
                    resp.set_region_error(err);
                } else {
                    match v {
                        Ok(Some(val)) => resp.set_value(val),
                        Ok(None) => {}
                        Err(e) => resp.set_error(format!("{}", e)),
                    }
                }
                resp
            })
            .and_then(|res| sink.success(res).map_err(Error::from))
            .map(|_| timer.observe_duration())
            .map_err(move |e| {
                debug!("{} failed: {:?}", label, e);
                GRPC_MSG_FAIL_COUNTER.with_label_values(&[label]).inc();
            });

        ctx.spawn(future);
    }

    fn raw_scan(&self, ctx: RpcContext, mut req: RawScanRequest, sink: UnarySink<RawScanResponse>) {
        let label = "raw_scan";
        let timer = GRPC_MSG_HISTOGRAM_VEC
            .with_label_values(&[label])
            .start_coarse_timer();

        let (cb, future) = make_callback();
        let res = self.storage.async_raw_scan(
            req.take_context(),
            req.take_start_key(),
            req.get_limit() as usize,
            cb,
        );
        if let Err(e) = res {
            self.send_fail_status(ctx, sink, Error::from(e), RpcStatusCode::ResourceExhausted);
            return;
        }

        let future = future
            .map_err(Error::from)
            .map(|v| {
                let mut resp = RawScanResponse::new();
                if let Some(err) = extract_region_error(&v) {
                    resp.set_region_error(err);
                } else {
                    resp.set_kvs(RepeatedField::from_vec(extract_kv_pairs(v)));
                }
                resp
            })
            .and_then(|res| sink.success(res).map_err(Error::from))
            .map(|_| timer.observe_duration())
            .map_err(move |e| {
                debug!("{} failed: {:?}", label, e);
                GRPC_MSG_FAIL_COUNTER.with_label_values(&[label]).inc();
            });

        ctx.spawn(future);
    }

    fn raw_put(&self, ctx: RpcContext, mut req: RawPutRequest, sink: UnarySink<RawPutResponse>) {
        let label = "raw_put";
        let timer = GRPC_MSG_HISTOGRAM_VEC
            .with_label_values(&[label])
            .start_coarse_timer();

        let (cb, future) = make_callback();
        let res =
            self.storage
                .async_raw_put(req.take_context(), req.take_key(), req.take_value(), cb);
        if let Err(e) = res {
            self.send_fail_status(ctx, sink, Error::from(e), RpcStatusCode::ResourceExhausted);
            return;
        }

        let future = future
            .map_err(Error::from)
            .map(|v| {
                let mut resp = RawPutResponse::new();
                if let Some(err) = extract_region_error(&v) {
                    resp.set_region_error(err);
                } else if let Err(e) = v {
                    resp.set_error(format!("{}", e));
                }
                resp
            })
            .and_then(|res| sink.success(res).map_err(Error::from))
            .map(|_| timer.observe_duration())
            .map_err(move |e| {
                debug!("{} failed: {:?}", label, e);
                GRPC_MSG_FAIL_COUNTER.with_label_values(&[label]).inc();
            });

        ctx.spawn(future);
    }

    fn raw_delete(
        &self,
        ctx: RpcContext,
        mut req: RawDeleteRequest,
        sink: UnarySink<RawDeleteResponse>,
    ) {
        let label = "raw_delete";
        let timer = GRPC_MSG_HISTOGRAM_VEC
            .with_label_values(&[label])
            .start_coarse_timer();

        let (cb, future) = make_callback();
        let res = self.storage
            .async_raw_delete(req.take_context(), req.take_key(), cb);
        if let Err(e) = res {
            self.send_fail_status(ctx, sink, Error::from(e), RpcStatusCode::ResourceExhausted);
            return;
        }

        let future = future
            .map_err(Error::from)
            .map(|v| {
                let mut resp = RawDeleteResponse::new();
                if let Some(err) = extract_region_error(&v) {
                    resp.set_region_error(err);
                } else if let Err(e) = v {
                    resp.set_error(format!("{}", e));
                }
                resp
            })
            .and_then(|res| sink.success(res).map_err(Error::from))
            .map(|_| timer.observe_duration())
            .map_err(move |e| {
                debug!("{} failed: {:?}", label, e);
                GRPC_MSG_FAIL_COUNTER.with_label_values(&[label]).inc();
            });

        ctx.spawn(future);
    }

    fn coprocessor(&self, ctx: RpcContext, req: Request, sink: UnarySink<Response>) {
        let label = "coprocessor";
        let timer = GRPC_MSG_HISTOGRAM_VEC
            .with_label_values(&[label])
            .start_coarse_timer();

        let (cb, future) = make_callback();
        let on_resp = OnResponse::Unary(cb);
        let req_task = match RequestTask::new(req, on_resp, self.recursion_limit) {
            Ok(req_task) => req_task,
            Err(e) => {
                let error = box_err!(e);
                let code = RpcStatusCode::InvalidArgument;
                return self.send_fail_status(ctx, sink, error, code);
            }
        };

        let task = EndPointTask::Request(req_task);
        if let Err(e) = self.end_point_scheduler.schedule(task) {
            let error = Error::from(e);
            let code = RpcStatusCode::ResourceExhausted;
            return self.send_fail_status(ctx, sink, error, code);
        }

        let future = future
            .map_err(Error::from)
            .and_then(|resp| sink.success(resp).map_err(Error::from))
            .map(|_| timer.observe_duration())
            .map_err(move |e| {
                debug!("{} failed: {:?}", label, e);
                GRPC_MSG_FAIL_COUNTER.with_label_values(&[label]).inc();
            });
        ctx.spawn(future);
    }

    fn coprocessor_stream(
        &self,
        ctx: RpcContext,
        req: Request,
        sink: ServerStreamingSink<Response>,
    ) {
        let label = "coprocessor_stream";
        let timer = GRPC_MSG_HISTOGRAM_VEC
            .with_label_values(&[label])
            .start_coarse_timer();

<<<<<<< HEAD
        let (cb, future) = make_callback();
        let on_resp = OnResponse::Streaming(cb);
=======
        let (on_resp, future) = make_stream_callback();
>>>>>>> 39c5888a
        let req_task = match RequestTask::new(req, on_resp, self.recursion_limit) {
            Ok(req_task) => req_task,
            Err(e) => {
                let error = box_err!(e);
                let code = RpcStatusCode::InvalidArgument;
                return self.send_fail_status_to_stream(ctx, sink, error, code);
            }
        };

        let task = EndPointTask::Request(req_task);
        if let Err(e) = self.end_point_scheduler.schedule(task) {
            let error = Error::from(e);
            let code = RpcStatusCode::ResourceExhausted;
            return self.send_fail_status_to_stream(ctx, sink, error, code);
        }

        let future = future
<<<<<<< HEAD
            .map_err(Error::from)
            .and_then(|s| {
                s.map(|resp| (resp, WriteFlags::default().buffer_hint(true)))
                    .forward(sink)
                    .map_err(Error::from)
            })
            .map(|_| timer.observe_duration())
            .map_err(move |e| {
                debug!("{} failed: {:?}", label, e);
                GRPC_MSG_FAIL_COUNTER.with_label_values(&[label]).inc();
            });
        ctx.spawn(future);
=======
            .map(|resp| (resp, WriteFlags::default().buffer_hint(true)))
            .map_err(|e| {
                let code = RpcStatusCode::Unknown;
                let msg = Some(format!("{:?}", e));
                GrpcError::RpcFailure(RpcStatus::new(code, msg))
            });

        ctx.spawn(
            sink.send_all(future)
                .map(|_| timer.observe_duration())
                .map_err(move |e| {
                    debug!("{} failed: {:?}", label, e);
                    GRPC_MSG_FAIL_COUNTER.with_label_values(&[label]).inc();
                }),
        );
>>>>>>> 39c5888a
    }

    fn raft(
        &self,
        ctx: RpcContext,
        stream: RequestStream<RaftMessage>,
        _: ClientStreamingSink<Done>,
    ) {
        let ch = self.ch.clone();
        ctx.spawn(
            stream
                .map_err(Error::from)
                .for_each(move |msg| {
                    RAFT_MESSAGE_RECV_COUNTER.inc();
                    future::result(ch.send_raft_msg(msg)).map_err(Error::from)
                })
                .map_err(|e| error!("send raft msg to raft store fail: {}", e))
                .then(|_| future::ok::<_, ()>(())),
        );
    }

    fn snapshot(
        &self,
        ctx: RpcContext,
        stream: RequestStream<SnapshotChunk>,
        sink: ClientStreamingSink<Done>,
    ) {
        let token = Token(self.token.fetch_add(1, Ordering::SeqCst));
        let sched = self.snap_scheduler.clone();
        let sched2 = sched.clone();
        ctx.spawn(
            stream
                .map_err(Error::from)
                .for_each(move |mut chunk| {
                    let res = if chunk.has_message() {
                        sched
                            .schedule(SnapTask::Register(token, chunk.take_message()))
                            .map_err(Error::from)
                    } else if !chunk.get_data().is_empty() {
                        // TODO: Remove PipeBuffer or take good use of it.
                        let mut b = PipeBuffer::new(chunk.get_data().len());
                        b.write_all(chunk.get_data()).unwrap();
                        sched
                            .schedule(SnapTask::Write(token, b))
                            .map_err(Error::from)
                    } else {
                        Err(box_err!("empty chunk"))
                    };
                    future::result(res)
                })
                .then(move |res| {
                    let res = match res {
                        Ok(_) => sched2.schedule(SnapTask::Close(token)),
                        Err(e) => {
                            error!("receive snapshot err: {}", e);
                            sched2.schedule(SnapTask::Discard(token))
                        }
                    };
                    future::result(res.map_err(Error::from))
                })
                .and_then(|_| sink.success(Done::new()).map_err(Error::from))
                .then(|_| future::ok::<_, ()>(())),
        );
    }

    fn mvcc_get_by_key(
        &self,
        ctx: RpcContext,
        mut req: MvccGetByKeyRequest,
        sink: UnarySink<MvccGetByKeyResponse>,
    ) {
        let label = "mvcc_get_by_key";
        let timer = GRPC_MSG_HISTOGRAM_VEC
            .with_label_values(&[label])
            .start_coarse_timer();

        let storage = self.storage.clone();

        let key = Key::from_raw(req.get_key());
        let (cb, future) = make_callback();
        let res = storage.async_mvcc_by_key(req.take_context(), key.clone(), cb);
        if let Err(e) = res {
            self.send_fail_status(ctx, sink, Error::from(e), RpcStatusCode::ResourceExhausted);
            return;
        }

        let future = future
            .map_err(Error::from)
            .map(|v| {
                let mut resp = MvccGetByKeyResponse::new();
                if let Some(err) = extract_region_error(&v) {
                    resp.set_region_error(err);
                } else {
                    match v {
                        Ok(mvcc) => {
                            resp.set_info(extract_mvcc_info(key, mvcc));
                        }
                        Err(e) => resp.set_error(format!("{}", e)),
                    };
                }
                resp
            })
            .and_then(|res| sink.success(res).map_err(Error::from))
            .map(|_| timer.observe_duration())
            .map_err(move |e| {
                debug!("{} failed: {:?}", label, e);
                GRPC_MSG_FAIL_COUNTER.with_label_values(&[label]).inc();
            });

        ctx.spawn(future);
    }

    fn mvcc_get_by_start_ts(
        &self,
        ctx: RpcContext,
        mut req: MvccGetByStartTsRequest,
        sink: UnarySink<MvccGetByStartTsResponse>,
    ) {
        let label = "mvcc_get_by_start_ts";
        let timer = GRPC_MSG_HISTOGRAM_VEC
            .with_label_values(&[label])
            .start_coarse_timer();

        let storage = self.storage.clone();

        let (cb, future) = make_callback();

        let res = storage.async_mvcc_by_start_ts(req.take_context(), req.get_start_ts(), cb);
        if let Err(e) = res {
            self.send_fail_status(ctx, sink, Error::from(e), RpcStatusCode::ResourceExhausted);
            return;
        }

        let future = future
            .map_err(Error::from)
            .map(|v| {
                let mut resp = MvccGetByStartTsResponse::new();
                if let Some(err) = extract_region_error(&v) {
                    resp.set_region_error(err);
                } else {
                    match v {
                        Ok(Some((k, vv))) => {
                            resp.set_key(k.raw().unwrap());
                            resp.set_info(extract_mvcc_info(k, vv));
                        }
                        Ok(None) => {
                            resp.set_info(Default::default());
                        }
                        Err(e) => resp.set_error(format!("{}", e)),
                    }
                }
                resp
            })
            .and_then(|res| sink.success(res).map_err(Error::from))
            .map(|_| timer.observe_duration())
            .map_err(move |e| {
                debug!("{} failed: {:?}", label, e);
                GRPC_MSG_FAIL_COUNTER.with_label_values(&[label]).inc();
            });
        ctx.spawn(future);
    }

    fn split_region(
        &self,
        ctx: RpcContext,
        mut req: SplitRegionRequest,
        sink: UnarySink<SplitRegionResponse>,
    ) {
        let label = "split_region";
        let timer = GRPC_MSG_HISTOGRAM_VEC
            .with_label_values(&[label])
            .start_coarse_timer();

        let (cb, future) = make_callback();
        let req = StoreMessage::SplitRegion {
            region_id: req.get_context().get_region_id(),
            region_epoch: req.take_context().take_region_epoch(),
            split_key: Key::from_raw(req.get_split_key()).encoded().clone(),
            callback: Callback::Write(cb),
        };

        if let Err(e) = self.ch.try_send(req) {
            self.send_fail_status(ctx, sink, Error::from(e), RpcStatusCode::ResourceExhausted);
            return;
        }

        let future = future
            .map_err(Error::from)
            .map(|mut v| {
                let mut resp = SplitRegionResponse::new();
                if v.response.get_header().has_error() {
                    resp.set_region_error(v.response.mut_header().take_error());
                } else {
                    let admin_resp = v.response.mut_admin_response();
                    let split_resp = admin_resp.mut_split();
                    resp.set_left(split_resp.take_left());
                    resp.set_right(split_resp.take_right());
                }
                resp
            })
            .and_then(|res| sink.success(res).map_err(Error::from))
            .map(|_| timer.observe_duration())
            .map_err(move |e| {
                debug!("{} failed: {:?}", label, e);
                GRPC_MSG_FAIL_COUNTER.with_label_values(&[label]).inc();
            });

        ctx.spawn(future);
    }
}

fn extract_region_error<T>(res: &storage::Result<T>) -> Option<RegionError> {
    use storage::Error;
    match *res {
        // TODO: use `Error::cause` instead.
        Err(Error::Engine(EngineError::Request(ref e)))
        | Err(Error::Txn(TxnError::Engine(EngineError::Request(ref e))))
        | Err(Error::Txn(TxnError::Mvcc(MvccError::Engine(EngineError::Request(ref e))))) => {
            Some(e.to_owned())
        }
        Err(Error::SchedTooBusy) => {
            let mut err = RegionError::new();
            let mut server_is_busy_err = ServerIsBusy::new();
            server_is_busy_err.set_reason(SCHEDULER_IS_BUSY.to_owned());
            err.set_server_is_busy(server_is_busy_err);
            Some(err)
        }
        _ => None,
    }
}

fn extract_committed(err: &storage::Error) -> Option<u64> {
    match *err {
        storage::Error::Txn(TxnError::Mvcc(MvccError::Committed { commit_ts })) => Some(commit_ts),
        _ => None,
    }
}

fn extract_key_error(err: &storage::Error) -> KeyError {
    let mut key_error = KeyError::new();
    match *err {
        storage::Error::Txn(TxnError::Mvcc(MvccError::KeyIsLocked {
            ref key,
            ref primary,
            ts,
            ttl,
        })) => {
            let mut lock_info = LockInfo::new();
            lock_info.set_key(key.to_owned());
            lock_info.set_primary_lock(primary.to_owned());
            lock_info.set_lock_version(ts);
            lock_info.set_lock_ttl(ttl);
            key_error.set_locked(lock_info);
        }
        storage::Error::Txn(TxnError::Mvcc(MvccError::WriteConflict { .. }))
        | storage::Error::Txn(TxnError::Mvcc(MvccError::TxnLockNotFound { .. })) => {
            warn!("txn conflicts: {:?}", err);
            key_error.set_retryable(format!("{:?}", err));
        }
        _ => {
            error!("txn aborts: {:?}", err);
            key_error.set_abort(format!("{:?}", err));
        }
    }
    key_error
}

fn extract_kv_pairs(res: storage::Result<Vec<storage::Result<storage::KvPair>>>) -> Vec<KvPair> {
    match res {
        Ok(res) => res.into_iter()
            .map(|r| match r {
                Ok((key, value)) => {
                    let mut pair = KvPair::new();
                    pair.set_key(key);
                    pair.set_value(value);
                    pair
                }
                Err(e) => {
                    let mut pair = KvPair::new();
                    pair.set_error(extract_key_error(&e));
                    pair
                }
            })
            .collect(),
        Err(e) => {
            let mut pair = KvPair::new();
            pair.set_error(extract_key_error(&e));
            vec![pair]
        }
    }
}

fn extract_mvcc_info(key: Key, mvcc: storage::MvccInfo) -> MvccInfo {
    let mut mvcc_info = MvccInfo::new();
    if let Some(lock) = mvcc.lock {
        let mut lock_info = LockInfo::new();
        lock_info.set_primary_lock(lock.primary);
        lock_info.set_key(key.raw().unwrap());
        lock_info.set_lock_ttl(lock.ttl);
        lock_info.set_lock_version(lock.ts);
        mvcc_info.set_lock(lock_info);
    }
    let vv = extract_2pc_values(mvcc.values);
    let vw = extract_2pc_writes(mvcc.writes);
    mvcc_info.set_writes(RepeatedField::from_vec(vw));
    mvcc_info.set_values(RepeatedField::from_vec(vv));
    mvcc_info
}

fn extract_2pc_values(res: Vec<(u64, bool, Value)>) -> Vec<ValueInfo> {
    res.into_iter()
        .map(|(start_ts, is_short, value)| {
            let mut value_info = ValueInfo::new();
            value_info.set_ts(start_ts);
            value_info.set_value(value);
            value_info.set_is_short_value(is_short);
            value_info
        })
        .collect()
}

fn extract_2pc_writes(res: Vec<(u64, MvccWrite)>) -> Vec<WriteInfo> {
    res.into_iter()
        .map(|(commit_ts, write)| {
            let mut write_info = WriteInfo::new();
            write_info.set_start_ts(write.start_ts);
            let op = match write.write_type {
                WriteType::Put => Op::Put,
                WriteType::Delete => Op::Del,
                WriteType::Lock => Op::Lock,
                WriteType::Rollback => Op::Rollback,
            };
            write_info.set_field_type(op);
            write_info.set_commit_ts(commit_ts);
            write_info
        })
        .collect()
}

fn extract_key_errors(res: storage::Result<Vec<storage::Result<()>>>) -> Vec<KeyError> {
    match res {
        Ok(res) => res.into_iter()
            .filter_map(|x| match x {
                Err(e) => Some(extract_key_error(&e)),
                Ok(_) => None,
            })
            .collect(),
        Err(e) => vec![extract_key_error(&e)],
    }
}<|MERGE_RESOLUTION|>--- conflicted
+++ resolved
@@ -18,18 +18,11 @@
 use std::sync::Arc;
 use std::sync::atomic::{AtomicUsize, Ordering};
 use mio::Token;
-<<<<<<< HEAD
-use grpc::{ClientStreamingSink, RequestStream, RpcContext, RpcStatus, RpcStatusCode,
-           ServerStreamingSink, UnarySink, WriteFlags};
-use futures::{future, Future, Stream};
-use futures::sync::oneshot;
-=======
 use grpc::{ClientStreamingSink, Error as GrpcError, RequestStream, RpcContext, RpcStatus,
            RpcStatusCode, ServerStreamingSink, UnarySink, WriteFlags};
 use futures::{future, Future, Sink, Stream};
 use futures::sync::{mpsc, oneshot};
 use futures_cpupool::CpuPool;
->>>>>>> 39c5888a
 use protobuf::RepeatedField;
 use kvproto::tikvpb_grpc;
 use kvproto::raft_serverpb::*;
@@ -47,11 +40,7 @@
 use server::transport::RaftStoreRouter;
 use server::snap::Task as SnapTask;
 use server::metrics::*;
-<<<<<<< HEAD
-use server::{Error, OnResponse};
-=======
 use server::{CopStream, Error, OnResponse};
->>>>>>> 39c5888a
 use raftstore::store::{Callback, Msg as StoreMessage};
 use coprocessor::{EndPointTask, RequestTask};
 
@@ -838,12 +827,7 @@
             .with_label_values(&[label])
             .start_coarse_timer();
 
-<<<<<<< HEAD
-        let (cb, future) = make_callback();
-        let on_resp = OnResponse::Streaming(cb);
-=======
         let (on_resp, future) = make_stream_callback();
->>>>>>> 39c5888a
         let req_task = match RequestTask::new(req, on_resp, self.recursion_limit) {
             Ok(req_task) => req_task,
             Err(e) => {
@@ -861,20 +845,6 @@
         }
 
         let future = future
-<<<<<<< HEAD
-            .map_err(Error::from)
-            .and_then(|s| {
-                s.map(|resp| (resp, WriteFlags::default().buffer_hint(true)))
-                    .forward(sink)
-                    .map_err(Error::from)
-            })
-            .map(|_| timer.observe_duration())
-            .map_err(move |e| {
-                debug!("{} failed: {:?}", label, e);
-                GRPC_MSG_FAIL_COUNTER.with_label_values(&[label]).inc();
-            });
-        ctx.spawn(future);
-=======
             .map(|resp| (resp, WriteFlags::default().buffer_hint(true)))
             .map_err(|e| {
                 let code = RpcStatusCode::Unknown;
@@ -890,7 +860,6 @@
                     GRPC_MSG_FAIL_COUNTER.with_label_values(&[label]).inc();
                 }),
         );
->>>>>>> 39c5888a
     }
 
     fn raft(
