--- conflicted
+++ resolved
@@ -72,12 +72,9 @@
     pub end_point_stack_size: ReadableSize,
     pub end_point_recursion_limit: u32,
     pub end_point_batch_row_limit: usize,
-<<<<<<< HEAD
     pub end_point_chunks_per_stream: usize,
-=======
     pub snap_max_write_bytes_per_sec: ReadableSize,
 
->>>>>>> 15889312
     // Server labels to specify some attributes about this server.
     #[serde(with = "config::order_map_serde")]
     pub labels: HashMap<String, String>,
@@ -107,11 +104,8 @@
             end_point_stack_size: ReadableSize::mb(DEFAULT_ENDPOINT_STACK_SIZE_MB),
             end_point_recursion_limit: 1000,
             end_point_batch_row_limit: DEFAULT_ENDPOINT_BATCH_ROW_LIMIT,
-<<<<<<< HEAD
             end_point_chunks_per_stream: DEFAULT_ENDPOINT_CHUNKS_PER_STREAM,
-=======
             snap_max_write_bytes_per_sec: ReadableSize(DEFAULT_SNAP_MAX_BYTES_PER_SEC),
->>>>>>> 15889312
         }
     }
 }
