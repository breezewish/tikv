[package]
name = "pd_client"
version = "0.1.0"
edition = "2018"
publish = false

[features]
default = ["protobuf-codec"]
protobuf-codec = [
  "error_code/protobuf-codec",
  "grpcio/protobuf-codec",
  "kvproto/protobuf-codec",
  "security/protobuf-codec",
  "tikv_util/protobuf-codec",
  "txn_types/protobuf-codec",
]
prost-codec = [
  "error_code/prost-codec",
  "grpcio/prost-codec",
  "kvproto/prost-codec",
  "security/prost-codec",
  "tikv_util/prost-codec",
  "txn_types/prost-codec",
]
failpoints = ["fail/failpoints"]

[dependencies]
error_code = { path = "../error_code", default-features = false }
futures = "0.3"
<<<<<<< HEAD
grpcio = { version = "0.8",  default-features = false }
kvproto = { git = "https://github.com/pingcap/kvproto.git", default-features = false }
=======
grpcio = { version = "0.9",  default-features = false, features = ["openssl-vendored"] }
kvproto = { rev = "7a046020d1c091638e1e8aba623c8c1e8962219d", git = "https://github.com/pingcap/kvproto.git", default-features = false }
>>>>>>> 527a79da
lazy_static = "1.3"
log = { version = "0.4", features = ["max_level_trace", "release_max_level_debug"] }
log_wrappers = { path = "../log_wrappers" }
prometheus = { version = "0.10", features = ["nightly"] }
security = { path = "../security", default-features = false }
serde = "1.0"
serde_derive = "1.0"
slog = { version = "2.3", features = ["max_level_trace", "release_max_level_debug"] }
slog-global = { version = "0.1", git = "https://github.com/breeswish/slog-global.git", rev = "d592f88e4dbba5eb439998463054f1a44fbf17b9" }
thiserror = "1.0"
tikv_alloc = { path = "../tikv_alloc" }
tikv_util = { path = "../tikv_util", default-features = false }
collections = { path = "../collections" }
tokio-timer = "0.2"
txn_types = { path = "../txn_types", default-features = false }
semver = "0.10"
fail = "0.4"
yatp = { git = "https://github.com/tikv/yatp.git", branch = "master" }<|MERGE_RESOLUTION|>--- conflicted
+++ resolved
@@ -27,13 +27,8 @@
 [dependencies]
 error_code = { path = "../error_code", default-features = false }
 futures = "0.3"
-<<<<<<< HEAD
-grpcio = { version = "0.8",  default-features = false }
-kvproto = { git = "https://github.com/pingcap/kvproto.git", default-features = false }
-=======
-grpcio = { version = "0.9",  default-features = false, features = ["openssl-vendored"] }
+grpcio = { version = "0.9",  default-features = false }
 kvproto = { rev = "7a046020d1c091638e1e8aba623c8c1e8962219d", git = "https://github.com/pingcap/kvproto.git", default-features = false }
->>>>>>> 527a79da
 lazy_static = "1.3"
 log = { version = "0.4", features = ["max_level_trace", "release_max_level_debug"] }
 log_wrappers = { path = "../log_wrappers" }
