--- conflicted
+++ resolved
@@ -20,12 +20,7 @@
 [dependencies]
 error_code = { path = "../error_code" }
 futures = "0.3"
-<<<<<<< HEAD
-grpcio = { version = "0.7" }
-hex = "0.4"
-=======
-grpcio = { version = "0.7", default-features = false, features = ["openssl-vendored"] }
->>>>>>> 3b2c5337
+grpcio = { version = "0.7", default-features = false }
 kvproto = { git = "https://github.com/pingcap/kvproto.git", default-features = false }
 lazy_static = "1.3"
 log = { version = "0.4", features = ["max_level_trace", "release_max_level_debug"] }
