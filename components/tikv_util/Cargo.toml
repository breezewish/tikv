--- conflicted
+++ resolved
@@ -33,13 +33,9 @@
 fail = "0.4"
 fs2 = "0.4"
 futures = { version = "0.3", features = ["compat"] }
-<<<<<<< HEAD
-grpcio = { version = "0.7", default-features = false }
-=======
 futures-util = { version = "0.3", default-features = false, features = ["io"] }
-grpcio = { version = "0.8",  default-features = false, features = ["openssl-vendored"] }
+grpcio = { version = "0.8",  default-features = false }
 http = "0.2.0"
->>>>>>> 47e03ae7
 lazy_static = "1.3"
 libc = "0.2"
 log = { version = "0.4", features = ["max_level_trace", "release_max_level_debug"] }
