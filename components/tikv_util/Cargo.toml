[package]
name = "tikv_util"
version = "0.1.0"
edition = "2018"
publish = false

[features]
default = ["protobuf-codec"]
failpoints = ["fail/failpoints"]
protobuf-codec = [
  "error_code/protobuf-codec",
  "grpcio/protobuf-codec",
  "kvproto/protobuf-codec",
]
prost-codec = [
  "error_code/prost-codec",
  "grpcio/prost-codec",
  "kvproto/prost-codec",
]

[dependencies]
async-speed-limit = "0.3"
backtrace = "0.3.9"
byteorder = "1.2"
bytes = "0.5.3"
codec = { path = "../codec", default-features = false }
configuration = { path = "../configuration" }
chrono = "0.4"
crc32fast = "1.2"
crossbeam = "0.8"
error_code = { path = "../error_code", default-features = false }
derive_more = "0.99.3"
fail = "0.4"
fs2 = "0.4"
futures = { version = "0.3", features = ["compat"] }
futures-util = { version = "0.3", default-features = false, features = ["io"] }
<<<<<<< HEAD
grpcio = { version = "0.8",  default-features = false }
=======
grpcio = { version = "0.9",  default-features = false, features = ["openssl-vendored"] }
>>>>>>> 527a79da
http = "0.2.0"
lazy_static = "1.3"
libc = "0.2"
log = { version = "0.4", features = ["max_level_trace", "release_max_level_debug"] }
log_wrappers = { path = "../log_wrappers" }
num_cpus = "1"
openssl = "0.10"
prometheus = { version = "0.10", features = ["nightly"] }
rand = "0.7"
rusoto_core = "0.45.0"
serde = { version = "1.0", features = ["derive"] }
serde_json = "1.0"
slog = { version = "2.3", features = ["max_level_trace", "release_max_level_debug"] }
slog-async = "2.3"
slog-global = { version = "0.1", git = "https://github.com/breeswish/slog-global.git", rev = "d592f88e4dbba5eb439998463054f1a44fbf17b9" }
slog-json = "2.3"
slog-term = "2.4"
sysinfo = "0.16"
thiserror = "1.0"
tikv_alloc = { path = "../tikv_alloc" }
collections = { path = "../collections" }
time = "0.1"
tokio = { version = "0.2", features = ["rt-util", "rt-threaded"] }
tokio-executor = "0.1"
tokio-timer = "0.2"
url = "2"
kvproto = { rev = "7a046020d1c091638e1e8aba623c8c1e8962219d", git = "https://github.com/pingcap/kvproto.git", default-features = false }
protobuf = "2"
yatp = { git = "https://github.com/tikv/yatp.git", branch = "master" }

[target.'cfg(target_os = "linux")'.dependencies]
procinfo = { git = "https://github.com/tikv/procinfo-rs", rev = "5125fc1a69496b73b26b3c08b6e8afc3c665a56e" }
page_size = "0.4"
procfs = "0.7"

[dev-dependencies]
panic_hook = { path = "../panic_hook" }
protobuf = "2"
regex = "1.0"
tempfile = "3.0"
toml = "0.5"
utime = "0.2"

[target.'cfg(unix)'.dev-dependencies]
gag = "0.1.10"
nix = "0.11"<|MERGE_RESOLUTION|>--- conflicted
+++ resolved
@@ -34,11 +34,7 @@
 fs2 = "0.4"
 futures = { version = "0.3", features = ["compat"] }
 futures-util = { version = "0.3", default-features = false, features = ["io"] }
-<<<<<<< HEAD
-grpcio = { version = "0.8",  default-features = false }
-=======
-grpcio = { version = "0.9",  default-features = false, features = ["openssl-vendored"] }
->>>>>>> 527a79da
+grpcio = { version = "0.9",  default-features = false }
 http = "0.2.0"
 lazy_static = "1.3"
 libc = "0.2"
