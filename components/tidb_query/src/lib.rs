--- conflicted
+++ resolved
@@ -20,13 +20,8 @@
 // FIXME: ditto. probably a result of the above
 #![allow(clippy::no_effect)]
 
-<<<<<<< HEAD
 #[macro_use]
 extern crate likely;
-#[macro_use(slog_error, slog_warn, slog_debug)]
-extern crate slog;
-=======
->>>>>>> a036e281
 #[macro_use(error, debug, warn)]
 extern crate slog_global;
 #[macro_use(box_err, box_try, try_opt)]
