--- conflicted
+++ resolved
@@ -64,11 +64,6 @@
 nortcheck = ["engine_rocks/nortcheck"]
 
 [dependencies]
-<<<<<<< HEAD
-=======
-backup = { path = "../backup", default-features = false }
-cdc = { path = "../cdc", default-features = false }
->>>>>>> 3b234d02
 chrono = "0.4"
 tempfile = "3.0"
 clap = "2.32"
