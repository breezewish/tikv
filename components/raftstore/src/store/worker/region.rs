// Copyright 2016 TiKV Project Authors. Licensed under Apache-2.0.

use std::collections::Bound::{Excluded, Included, Unbounded};
use std::collections::{BTreeMap, VecDeque};
use std::fmt::{self, Display, Formatter};
use std::sync::atomic::{AtomicUsize, Ordering};
use std::sync::mpsc::{SyncSender, TryRecvError};
use std::sync::{mpsc, Arc};
use std::time::{Duration, Instant};
use std::u64;

use engine_traits::{DeleteStrategy, Range, CF_LOCK, CF_RAFT};
use engine_traits::{KvEngine, Mutable, WriteBatch};
use kvproto::raft_serverpb::{PeerState, RaftApplyState, RegionLocalState};
use raft::eraftpb::Snapshot as RaftSnapshot;

use crate::coprocessor::CoprocessorHost;
use crate::store::peer_storage::{
    JOB_STATUS_CANCELLED, JOB_STATUS_CANCELLING, JOB_STATUS_FAILED, JOB_STATUS_FINISHED,
    JOB_STATUS_PENDING, JOB_STATUS_RUNNING,
};
use crate::store::snap::{plain_file_used, Error, PreHandledSnapshot, Result, SNAPSHOT_CFS};
use crate::store::transport::CasualRouter;
use crate::store::{
    self, check_abort, CasualMessage, GenericSnapshot, SnapEntry, SnapKey, SnapManager,
};
use yatp::pool::{Builder, ThreadPool};
use yatp::task::future::TaskCell;

use file_system::{IOType, WithIOType};
use tikv_util::worker::{Runnable, RunnableWithTimer};

use super::metrics::*;
use crate::engine_store_ffi;

const GENERATE_POOL_SIZE: usize = 2;

// used to periodically check whether we should delete a stale peer's range in region runner

#[cfg(not(test))]
pub const STALE_PEER_CHECK_TICK: usize = 500; // 10000 milliseconds

// used to periodically check whether schedule pending applies in region runner
pub const PENDING_APPLY_CHECK_INTERVAL: u64 = 20;

const CLEANUP_MAX_REGION_COUNT: usize = 128;

/// Region related task
#[derive(Debug)]
pub enum Task<S> {
    Gen {
        region_id: u64,
        last_applied_index_term: u64,
        last_applied_state: RaftApplyState,
        kv_snap: S,
        notifier: SyncSender<RaftSnapshot>,
        for_balance: bool,
    },
    Apply {
        region_id: u64,
        peer_id: u64,
        status: Arc<AtomicUsize>,
    },
    /// Destroy data between [start_key, end_key).
    ///
    /// The deletion may and may not succeed.
    Destroy {
        region_id: u64,
        start_key: Vec<u8>,
        end_key: Vec<u8>,
    },
}

impl<S> Task<S> {
    pub fn destroy(region_id: u64, start_key: Vec<u8>, end_key: Vec<u8>) -> Task<S> {
        Task::Destroy {
            region_id,
            start_key,
            end_key,
        }
    }
}

impl<S> Display for Task<S> {
    fn fmt(&self, f: &mut Formatter<'_>) -> fmt::Result {
        match *self {
            Task::Gen { region_id, .. } => write!(f, "Snap gen for {}", region_id),
            Task::Apply { region_id, .. } => write!(f, "Snap apply for {}", region_id),
            Task::Destroy {
                region_id,
                ref start_key,
                ref end_key,
            } => write!(
                f,
                "Destroy {} [{}, {})",
                region_id,
                log_wrappers::Value::key(&start_key),
                log_wrappers::Value::key(&end_key)
            ),
        }
    }
}

struct EngineStoreApplySnapTask {
    region_id: u64,
    peer_id: u64,
    status: Arc<AtomicUsize>,
    recv: mpsc::Receiver<Option<PreHandledSnapshot>>,
    pre_handled_snap: Option<PreHandledSnapshot>,
}

#[derive(Clone)]
struct StalePeerInfo {
    // the start_key is stored as a key in PendingDeleteRanges
    // below are stored as a value in PendingDeleteRanges
    pub region_id: u64,
    pub end_key: Vec<u8>,
    // Once the oldest snapshot sequence exceeds this, it ensures that no one is
    // reading on this peer anymore. So we can safely call `delete_files_in_range`
    // , which may break the consistency of snapshot, of this peer range.
    pub stale_sequence: u64,
}

/// A structure records all ranges to be deleted with some delay.
/// The delay is because there may be some coprocessor requests related to these ranges.
#[derive(Clone, Default)]
struct PendingDeleteRanges {
    ranges: BTreeMap<Vec<u8>, StalePeerInfo>, // start_key -> StalePeerInfo
}

impl PendingDeleteRanges {
    /// Finds ranges that overlap with [start_key, end_key).
    fn find_overlap_ranges(
        &self,
        start_key: &[u8],
        end_key: &[u8],
    ) -> Vec<(u64, Vec<u8>, Vec<u8>, u64)> {
        let mut ranges = Vec::new();
        // find the first range that may overlap with [start_key, end_key)
        let sub_range = self.ranges.range((Unbounded, Excluded(start_key.to_vec())));
        if let Some((s_key, peer_info)) = sub_range.last() {
            if peer_info.end_key > start_key.to_vec() {
                ranges.push((
                    peer_info.region_id,
                    s_key.clone(),
                    peer_info.end_key.clone(),
                    peer_info.stale_sequence,
                ));
            }
        }

        // find the rest ranges that overlap with [start_key, end_key)
        for (s_key, peer_info) in self
            .ranges
            .range((Included(start_key.to_vec()), Excluded(end_key.to_vec())))
        {
            ranges.push((
                peer_info.region_id,
                s_key.clone(),
                peer_info.end_key.clone(),
                peer_info.stale_sequence,
            ));
        }
        ranges
    }

    /// Gets ranges that overlap with [start_key, end_key).
    pub fn drain_overlap_ranges(
        &mut self,
        start_key: &[u8],
        end_key: &[u8],
    ) -> Vec<(u64, Vec<u8>, Vec<u8>, u64)> {
        let ranges = self.find_overlap_ranges(start_key, end_key);

        for &(_, ref s_key, _, _) in &ranges {
            self.ranges.remove(s_key).unwrap();
        }
        ranges
    }

    /// Removes and returns the peer info with the `start_key`.
    fn remove(&mut self, start_key: &[u8]) -> Option<(u64, Vec<u8>, Vec<u8>)> {
        self.ranges
            .remove(start_key)
            .map(|peer_info| (peer_info.region_id, start_key.to_owned(), peer_info.end_key))
    }

    /// Inserts a new range waiting to be deleted.
    ///
    /// Before an insert is called, it must call drain_overlap_ranges to clean the overlapping range.
    fn insert(&mut self, region_id: u64, start_key: &[u8], end_key: &[u8], stale_sequence: u64) {
        if !self.find_overlap_ranges(&start_key, &end_key).is_empty() {
            panic!(
                "[region {}] register deleting data in [{}, {}) failed due to overlap",
                region_id,
                log_wrappers::Value::key(&start_key),
                log_wrappers::Value::key(&end_key),
            );
        }
        let info = StalePeerInfo {
            region_id,
            end_key: end_key.to_owned(),
            stale_sequence,
        };
        self.ranges.insert(start_key.to_owned(), info);
    }

    /// Gets all stale ranges info.
    pub fn stale_ranges(&self, oldest_sequence: u64) -> impl Iterator<Item = (u64, &[u8], &[u8])> {
        self.ranges
            .iter()
            .filter(move |&(_, info)| info.stale_sequence < oldest_sequence)
            .map(|(start_key, info)| {
                (
                    info.region_id,
                    start_key.as_slice(),
                    info.end_key.as_slice(),
                )
            })
    }

    pub fn len(&self) -> usize {
        self.ranges.len()
    }
}

#[derive(Clone)]
struct SnapContext<EK, R>
where
    EK: KvEngine,
{
    engine: EK,
    mgr: SnapManager,
    use_delete_range: bool,
    pending_delete_ranges: PendingDeleteRanges,
    coprocessor_host: CoprocessorHost<EK>,
    router: R,
}

impl<EK, R> SnapContext<EK, R>
where
    EK: KvEngine,
    R: CasualRouter<EK>,
{
    /// Generates the snapshot of the Region.
    fn generate_snap(
        &self,
        region_id: u64,
        last_applied_index_term: u64,
        last_applied_state: RaftApplyState,
        kv_snap: EK::Snapshot,
        notifier: SyncSender<RaftSnapshot>,
        for_balance: bool,
    ) -> Result<()> {
        // do we need to check leader here?
        let snap = box_try!(store::do_snapshot::<EK>(
            self.mgr.clone(),
            &self.engine,
            kv_snap,
            region_id,
            last_applied_index_term,
            last_applied_state,
            for_balance,
        ));
        // Only enable the fail point when the region id is equal to 1, which is
        // the id of bootstrapped region in tests.
        fail_point!("region_gen_snap", region_id == 1, |_| Ok(()));
        if let Err(e) = notifier.try_send(snap) {
            info!(
                "failed to notify snap result, leadership may have changed, ignore error";
                "region_id" => region_id,
                "err" => %e,
            );
        }
        // The error can be ignored as snapshot will be sent in next heartbeat in the end.
        let _ = self
            .router
            .send(region_id, CasualMessage::SnapshotGenerated);
        Ok(())
    }

    /// Handles the task of generating snapshot of the Region. It calls `generate_snap` to do the actual work.
    fn handle_gen(
        &self,
        region_id: u64,
        last_applied_index_term: u64,
        last_applied_state: RaftApplyState,
        kv_snap: EK::Snapshot,
        notifier: SyncSender<RaftSnapshot>,
        for_balance: bool,
    ) {
        SNAP_COUNTER.generate.all.inc();
        let start = tikv_util::time::Instant::now();
        let _io_type_guard = WithIOType::new(if for_balance {
            IOType::LoadBalance
        } else {
            IOType::Replication
        });

        if let Err(e) = self.generate_snap(
            region_id,
            last_applied_index_term,
            last_applied_state,
            kv_snap,
            notifier,
            for_balance,
        ) {
            error!(%e; "failed to generate snap!!!"; "region_id" => region_id,);
            return;
        }

        SNAP_COUNTER.generate.success.inc();
        SNAP_HISTOGRAM.generate.observe(start.elapsed_secs());
    }

    fn pre_handle_snapshot(
        &self,
        region_id: u64,
        peer_id: u64,
        abort: Arc<AtomicUsize>,
    ) -> Result<PreHandledSnapshot> {
        let timer = Instant::now();
        check_abort(&abort)?;
        let (region_state, _) = self.get_region_state(region_id)?;
        let region = region_state.get_region().clone();
        let apply_state = self.get_apply_state(region_id)?;
        let term = apply_state.get_truncated_state().get_term();
        let idx = apply_state.get_truncated_state().get_index();
        let snap_key = SnapKey::new(region_id, term, idx);
        let s = box_try!(self.mgr.get_concrete_snapshot_for_applying(&snap_key));
        if !s.exists() {
            return Err(box_err!("missing snapshot file {}", s.path()));
        }
        check_abort(&abort)?;
        let res = s.pre_handle_snapshot(&region, peer_id, idx, term);

        info!(
            "pre handle snapshot";
            "region_id" => region_id,
            "peer_id" => peer_id,
            "state" => ?apply_state,
            "time_takes" => ?timer.elapsed(),
        );

        Ok(res)
    }

    fn get_region_state(&self, region_id: u64) -> Result<(RegionLocalState, [u8; 11])> {
        let region_key = keys::region_state_key(region_id);
        let region_state: RegionLocalState =
            match box_try!(self.engine.get_msg_cf(CF_RAFT, &region_key)) {
                Some(state) => state,
                None => {
                    return Err(box_err!(
                        "failed to get region_state from {}",
                        log_wrappers::Value::key(&region_key)
                    ));
                }
            };
        Ok((region_state, region_key))
    }

    fn get_apply_state(&self, region_id: u64) -> Result<RaftApplyState> {
        let state_key = keys::apply_state_key(region_id);
        let apply_state: RaftApplyState =
            match box_try!(self.engine.get_msg_cf(CF_RAFT, &state_key)) {
                Some(state) => state,
                None => {
                    return Err(box_err!(
                        "failed to get raftstate from {}",
                        log_wrappers::Value::key(&state_key)
                    ));
                }
            };
        Ok(apply_state)
    }

    /// Applies snapshot data of the Region.
    fn apply_snap(&mut self, task: EngineStoreApplySnapTask) -> Result<()> {
        let region_id = task.region_id;
        let peer_id = task.peer_id;
        let abort = task.status;
        info!("begin apply snap data"; "region_id" => region_id);
        fail_point!("region_apply_snap", |_| { Ok(()) });
        check_abort(&abort)?;
        let (mut region_state, region_key) = self.get_region_state(region_id)?;
        // clear up origin data.
        let region = region_state.get_region().clone();
        let start_key = keys::enc_start_key(&region);
        let end_key = keys::enc_end_key(&region);
        check_abort(&abort)?;
        self.cleanup_overlap_ranges(&start_key, &end_key)?;
        self.delete_all_in_range(&[Range::new(&start_key, &end_key)])?;
        check_abort(&abort)?;
        fail_point!("apply_snap_cleanup_range");

        let apply_state = self.get_apply_state(region_id)?;
        let term = apply_state.get_truncated_state().get_term();
        let idx = apply_state.get_truncated_state().get_index();
        let snap_key = SnapKey::new(region_id, term, idx);
        self.mgr.register(snap_key.clone(), SnapEntry::Applying);
        defer!({
            self.mgr.deregister(&snap_key, &SnapEntry::Applying);
        });
        check_abort(&abort)?;
        let timer = Instant::now();
        if let Some(snap) = task.pre_handled_snap {
            info!(
                "apply data with pre handled snap";
                "region_id" => region_id,
            );
            assert_eq!(idx, snap.index);
            assert_eq!(term, snap.term);
            engine_store_ffi::get_engine_store_server_helper()
                .apply_pre_handled_snapshot(snap.inner);
        } else {
            info!(
                "apply data to engine-store";
                "region_id" => region_id,
            );
            let s = box_try!(self.mgr.get_concrete_snapshot_for_applying(&snap_key));
            if !s.exists() {
                return Err(box_err!("missing snapshot file {}", s.path()));
            }
            check_abort(&abort)?;
            let pre_handled_snap = s.pre_handle_snapshot(&region, peer_id, idx, term);
            engine_store_ffi::get_engine_store_server_helper()
                .apply_pre_handled_snapshot(pre_handled_snap.inner);
        }

        let mut wb = self.engine.write_batch();
        region_state.set_state(PeerState::Normal);
        box_try!(wb.put_msg_cf(CF_RAFT, &region_key, &region_state));
        box_try!(wb.delete_cf(CF_RAFT, &keys::snapshot_raft_state_key(region_id)));
        wb.write().unwrap_or_else(|e| {
            panic!("{} failed to save apply_snap result: {:?}", region_id, e);
        });
        info!(
            "apply new data";
            "region_id" => region_id,
            "time_takes" => ?timer.elapsed(),
        );
        Ok(())
    }

    /// Tries to apply the snapshot of the specified Region. It calls `apply_snap` to do the actual work.
<<<<<<< HEAD
    fn handle_apply(&mut self, task: EngineStoreApplySnapTask) {
        let status = task.status.clone();
        let region_id = task.region_id;
        status.compare_and_swap(JOB_STATUS_PENDING, JOB_STATUS_RUNNING, Ordering::SeqCst);
=======
    fn handle_apply(&mut self, region_id: u64, status: Arc<AtomicUsize>) {
        let _ = status.compare_exchange(
            JOB_STATUS_PENDING,
            JOB_STATUS_RUNNING,
            Ordering::SeqCst,
            Ordering::SeqCst,
        );
>>>>>>> 47e03ae7
        SNAP_COUNTER.apply.all.inc();
        // let apply_histogram = SNAP_HISTOGRAM.with_label_values(&["apply"]);
        // let timer = apply_histogram.start_coarse_timer();
        let start = tikv_util::time::Instant::now();

        match self.apply_snap(task) {
            Ok(()) => {
                status.swap(JOB_STATUS_FINISHED, Ordering::SeqCst);
                SNAP_COUNTER.apply.success.inc();
            }
            Err(Error::Abort) => {
                warn!("applying snapshot is aborted"; "region_id" => region_id);
                assert_eq!(
                    status.swap(JOB_STATUS_CANCELLED, Ordering::SeqCst),
                    JOB_STATUS_CANCELLING
                );
                SNAP_COUNTER.apply.abort.inc();
            }
            Err(e) => {
                error!(%e; "failed to apply snap!!!");
                status.swap(JOB_STATUS_FAILED, Ordering::SeqCst);
                SNAP_COUNTER.apply.fail.inc();
            }
        }

        SNAP_HISTOGRAM.apply.observe(start.elapsed_secs());
    }

    /// Cleans up the data within the range.
    fn cleanup_range(&self, ranges: &[Range]) -> Result<()> {
        self.engine
            .delete_all_in_range(DeleteStrategy::DeleteFiles, &ranges)
            .unwrap_or_else(|e| {
                error!("failed to delete files in range"; "err" => %e);
            });
        self.delete_all_in_range(ranges)?;
        self.engine
            .delete_all_in_range(DeleteStrategy::DeleteBlobs, &ranges)
            .unwrap_or_else(|e| {
                error!("failed to delete files in range"; "err" => %e);
            });
        Ok(())
    }

    /// Gets the overlapping ranges and cleans them up.
    fn cleanup_overlap_ranges(&mut self, start_key: &[u8], end_key: &[u8]) -> Result<()> {
        let overlap_ranges = self
            .pending_delete_ranges
            .drain_overlap_ranges(start_key, end_key);
        if overlap_ranges.is_empty() {
            return Ok(());
        }
        let oldest_sequence = self
            .engine
            .get_oldest_snapshot_sequence_number()
            .unwrap_or(u64::MAX);
        let mut ranges = Vec::with_capacity(overlap_ranges.len());
        let mut df_ranges = Vec::with_capacity(overlap_ranges.len());
        for (region_id, start_key, end_key, stale_sequence) in overlap_ranges.iter() {
            // `DeleteFiles` may break current rocksdb snapshots consistency,
            // so do not use it unless we can make sure there is no reader of the destroyed peer anymore.
            if *stale_sequence < oldest_sequence {
                df_ranges.push(Range::new(start_key, end_key));
            } else {
                SNAP_COUNTER_VEC
                    .with_label_values(&["overlap", "not_delete_files"])
                    .inc();
            }
            info!("delete data in range because of overlap"; "region_id" => region_id,
                  "start_key" => log_wrappers::Value::key(start_key),
                  "end_key" => log_wrappers::Value::key(end_key));
            ranges.push(Range::new(start_key, end_key));
        }
        self.engine
            .delete_all_in_range(DeleteStrategy::DeleteFiles, &df_ranges)
            .unwrap_or_else(|e| {
                error!("failed to delete files in range"; "err" => %e);
            });

        self.delete_all_in_range(&ranges)
    }

    /// Inserts a new pending range, and it will be cleaned up with some delay.
    fn insert_pending_delete_range(&mut self, region_id: u64, start_key: &[u8], end_key: &[u8]) {
        if let Err(e) = self.cleanup_overlap_ranges(start_key, end_key) {
            warn!("cleanup_overlap_ranges failed";
                "region_id" => region_id,
                "start_key" => log_wrappers::Value::key(start_key),
                "end_key" => log_wrappers::Value::key(end_key),
                "err" => %e,
            );
        } else {
            info!("register deleting data in range";
                "region_id" => region_id,
                "start_key" => log_wrappers::Value::key(start_key),
                "end_key" => log_wrappers::Value::key(end_key),
            );
        }

        let seq = self.engine.get_latest_sequence_number();
        self.pending_delete_ranges
            .insert(region_id, start_key, end_key, seq);
    }

    /// Cleans up stale ranges.
    fn clean_stale_ranges(&mut self) {
        STALE_PEER_PENDING_DELETE_RANGE_GAUGE.set(self.pending_delete_ranges.len() as f64);

        let oldest_sequence = self
            .engine
            .get_oldest_snapshot_sequence_number()
            .unwrap_or(u64::MAX);
        let mut cleanup_ranges: Vec<(u64, Vec<u8>, Vec<u8>)> = self
            .pending_delete_ranges
            .stale_ranges(oldest_sequence)
            .map(|(region_id, s, e)| (region_id, s.to_vec(), e.to_vec()))
            .collect();
        cleanup_ranges.sort_by(|a, b| a.1.cmp(&b.1));
        while cleanup_ranges.len() > CLEANUP_MAX_REGION_COUNT {
            cleanup_ranges.pop();
        }
        let ranges: Vec<Range> = cleanup_ranges
            .iter()
            .map(|(region_id, start, end)| {
                info!("delete data in range because of stale"; "region_id" => region_id,
                  "start_key" => log_wrappers::Value::key(start),
                  "end_key" => log_wrappers::Value::key(end));
                Range::new(start, end)
            })
            .collect();
        if let Err(e) = self.cleanup_range(&ranges) {
            error!("failed to cleanup stale range"; "err" => %e);
            return;
        }
        for (_, key, _) in cleanup_ranges {
            assert!(
                self.pending_delete_ranges.remove(&key).is_some(),
                "cleanup pending_delete_ranges {} should exist",
                log_wrappers::Value::key(&key)
            );
        }
    }

    /// Checks the number of files at level 0 to avoid write stall after ingesting sst.
    /// Returns true if the ingestion causes write stall.
    fn ingest_maybe_stall(&self) -> bool {
        for cf in SNAPSHOT_CFS {
            // no need to check lock cf
            if plain_file_used(cf) {
                continue;
            }
            if self.engine.ingest_maybe_slowdown_writes(cf).expect("cf") {
                return true;
            }
        }
        false
    }

    fn delete_all_in_range(&self, ranges: &[Range]) -> Result<()> {
        for cf in self.engine.cf_names() {
            let strategy = if cf == CF_LOCK {
                DeleteStrategy::DeleteByKey
            } else if self.use_delete_range {
                DeleteStrategy::DeleteByRange
            } else {
                DeleteStrategy::DeleteByWriter {
                    sst_path: self.mgr.get_temp_path_for_ingest(),
                }
            };
            box_try!(self.engine.delete_ranges_cf(cf, strategy, ranges));
        }

        Ok(())
    }
}

pub struct Runner<EK, R>
where
    EK: KvEngine,
{
    pool: ThreadPool<TaskCell>,
    ctx: SnapContext<EK, R>,
    // we may delay some apply tasks if level 0 files to write stall threshold,
    // pending_applies records all delayed apply task, and will check again later
    pending_applies: VecDeque<EngineStoreApplySnapTask>,
    opt_pre_handle_snap: bool,
    clean_stale_tick: usize,
    clean_stale_check_interval: Duration,
}

impl<EK, R> Runner<EK, R>
where
    EK: KvEngine,
    R: CasualRouter<EK>,
{
    pub fn new(
        engine: EK,
        mgr: SnapManager,
        snap_handle_pool_size: usize,
        use_delete_range: bool,
        coprocessor_host: CoprocessorHost<EK>,
        router: R,
    ) -> Runner<EK, R> {
        let (pool_size, opt_pre_handle_snap) = if snap_handle_pool_size == 0 {
            (GENERATE_POOL_SIZE, false)
        } else {
            (snap_handle_pool_size, true)
        };
        info!("create region runner"; "pool_size" => pool_size, "opt_pre_handle_snap" => opt_pre_handle_snap);

        Runner {
            pool: Builder::new(thd_name!("region-task"))
                .max_thread_count(pool_size)
                .build_future_pool(),
            ctx: SnapContext {
                engine,
                mgr,
                use_delete_range,
                pending_delete_ranges: PendingDeleteRanges::default(),
                coprocessor_host,
                router,
            },
            pending_applies: VecDeque::new(),
            opt_pre_handle_snap,
            clean_stale_tick: 0,
            clean_stale_check_interval: Duration::from_millis(PENDING_APPLY_CHECK_INTERVAL),
        }
    }

    /// Tries to apply pending tasks if there is some.
    fn handle_pending_applies(&mut self) {
        fail_point!("apply_pending_snapshot", |_| {});
        while !self.pending_applies.is_empty() {
            let mut stop = true;
            match self.pending_applies.front().unwrap().recv.try_recv() {
                Ok(pre_handled_snap) => {
                    let mut snap = self.pending_applies.pop_front().unwrap();
                    stop = pre_handled_snap.as_ref().map_or(false, |s| !s.empty);
                    snap.pre_handled_snap = pre_handled_snap;
                    self.ctx.handle_apply(snap);
                }
                Err(TryRecvError::Disconnected) => {
                    let snap = self.pending_applies.pop_front().unwrap();
                    self.ctx.handle_apply(snap);
                }
                Err(TryRecvError::Empty) => {}
            }
            if stop {
                break;
            }
        }
    }
}

impl<EK, R> Runnable for Runner<EK, R>
where
    EK: KvEngine,
    R: CasualRouter<EK> + Send + Clone + 'static,
{
    type Task = Task<EK::Snapshot>;

    fn run(&mut self, task: Task<EK::Snapshot>) {
        match task {
            Task::Gen {
                region_id,
                last_applied_index_term,
                last_applied_state,
                kv_snap,
                notifier,
                for_balance,
            } => {
                // It is safe for now to handle generating and applying snapshot concurrently,
                // but it may not when merge is implemented.
                let ctx = self.ctx.clone();

                self.pool.spawn(async move {
                    tikv_alloc::add_thread_memory_accessor();
                    ctx.handle_gen(
                        region_id,
                        last_applied_index_term,
                        last_applied_state,
                        kv_snap,
                        notifier,
                        for_balance,
                    );
                    tikv_alloc::remove_thread_memory_accessor();
                });
            }
            Task::Apply {
                region_id,
                peer_id,
                status,
            } => {
                let (sender, receiver) = mpsc::channel();
                let ctx = self.ctx.clone();
                let abort = status.clone();
                if self.opt_pre_handle_snap {
                    self.pool.spawn(async move {
                        let _ = ctx
                            .pre_handle_snapshot(region_id, peer_id, abort)
                            .map_or_else(|_| sender.send(None), |s| sender.send(Some(s)));
                    });
                } else {
                    sender.send(None).unwrap();
                }

                self.pending_applies.push_back(EngineStoreApplySnapTask {
                    region_id,
                    peer_id,
                    status,
                    recv: receiver,
                    pre_handled_snap: None,
                });
            }
            Task::Destroy {
                region_id,
                start_key,
                end_key,
            } => {
                fail_point!("on_region_worker_destroy", true, |_| {});
                // try to delay the range deletion because
                // there might be a coprocessor request related to this range
                self.ctx
                    .insert_pending_delete_range(region_id, &start_key, &end_key);

                // try to delete stale ranges if there are any
                if !self.ctx.ingest_maybe_stall() {
                    self.ctx.clean_stale_ranges();
                }
            }
        }
    }

    fn shutdown(&mut self) {
        self.pool.shutdown();
    }
}

impl<EK, R> RunnableWithTimer for Runner<EK, R>
where
    EK: KvEngine,
    R: CasualRouter<EK> + Send + Clone + 'static,
{
    fn on_timeout(&mut self) {
        self.handle_pending_applies();
        self.clean_stale_tick += 1;
        if self.clean_stale_tick >= STALE_PEER_CHECK_TICK {
            self.ctx.clean_stale_ranges();
            self.clean_stale_tick = 0;
        }
    }

    fn get_interval(&self) -> Duration {
        self.clean_stale_check_interval
    }
}

#[cfg(test)]
mod tests {
    use std::io;
    use std::sync::atomic::AtomicUsize;
    use std::sync::{mpsc, Arc};
    use std::thread;
    use std::time::Duration;

    use crate::coprocessor::CoprocessorHost;
    use crate::store::peer_storage::JOB_STATUS_PENDING;
    use crate::store::snap::tests::get_test_db_for_regions;
    use crate::store::worker::RegionRunner;
    use crate::store::{CasualMessage, SnapKey, SnapManager};
    use engine_test::ctor::CFOptions;
    use engine_test::ctor::ColumnFamilyOptions;
    use engine_test::kv::{KvTestEngine, KvTestSnapshot};
    use engine_traits::KvEngine;
    use engine_traits::{
        CFNamesExt, CompactExt, MiscExt, Mutable, Peekable, SyncMutable, WriteBatch, WriteBatchExt,
    };
    use engine_traits::{CF_DEFAULT, CF_RAFT};
    use kvproto::raft_serverpb::{PeerState, RaftApplyState, RegionLocalState};
    use raft::eraftpb::Entry;
    use tempfile::Builder;
    use tikv_util::worker::{LazyWorker, Worker};

    use super::PendingDeleteRanges;
    use super::Task;

    fn insert_range(
        pending_delete_ranges: &mut PendingDeleteRanges,
        id: u64,
        s: &str,
        e: &str,
        stale_sequence: u64,
    ) {
        pending_delete_ranges.insert(id, s.as_bytes(), e.as_bytes(), stale_sequence);
    }

    #[test]
    #[allow(clippy::string_lit_as_bytes)]
    fn test_pending_delete_ranges() {
        let mut pending_delete_ranges = PendingDeleteRanges::default();
        let id = 0;

        let timeout1 = 10;
        insert_range(&mut pending_delete_ranges, id, "a", "c", timeout1);
        insert_range(&mut pending_delete_ranges, id, "m", "n", timeout1);
        insert_range(&mut pending_delete_ranges, id, "x", "z", timeout1);
        insert_range(&mut pending_delete_ranges, id + 1, "f", "i", timeout1);
        insert_range(&mut pending_delete_ranges, id + 1, "p", "t", timeout1);
        assert_eq!(pending_delete_ranges.len(), 5);

        //  a____c    f____i    m____n    p____t    x____z
        //              g___________________q
        // when we want to insert [g, q), we first extract overlap ranges,
        // which are [f, i), [m, n), [p, t)
        let timeout2 = 12;
        let overlap_ranges =
            pending_delete_ranges.drain_overlap_ranges(&b"g".to_vec(), &b"q".to_vec());
        assert_eq!(
            overlap_ranges,
            [
                (id + 1, b"f".to_vec(), b"i".to_vec(), timeout1),
                (id, b"m".to_vec(), b"n".to_vec(), timeout1),
                (id + 1, b"p".to_vec(), b"t".to_vec(), timeout1),
            ]
        );
        assert_eq!(pending_delete_ranges.len(), 2);
        insert_range(&mut pending_delete_ranges, id + 2, "g", "q", timeout2);
        assert_eq!(pending_delete_ranges.len(), 3);

        // at t1, [a, c) and [x, z) will timeout
        {
            let now = 11;
            let ranges: Vec<_> = pending_delete_ranges.stale_ranges(now).collect();
            assert_eq!(
                ranges,
                [
                    (id, "a".as_bytes(), "c".as_bytes()),
                    (id, "x".as_bytes(), "z".as_bytes()),
                ]
            );
            for start_key in ranges
                .into_iter()
                .map(|(_, start, _)| start.to_vec())
                .collect::<Vec<Vec<u8>>>()
            {
                pending_delete_ranges.remove(&start_key);
            }
            assert_eq!(pending_delete_ranges.len(), 1);
        }

        // at t2, [g, q) will timeout
        {
            let now = 14;
            let ranges: Vec<_> = pending_delete_ranges.stale_ranges(now).collect();
            assert_eq!(ranges, [(id + 2, "g".as_bytes(), "q".as_bytes())]);
            for start_key in ranges
                .into_iter()
                .map(|(_, start, _)| start.to_vec())
                .collect::<Vec<Vec<u8>>>()
            {
                pending_delete_ranges.remove(&start_key);
            }
            assert_eq!(pending_delete_ranges.len(), 0);
        }
    }

    #[test]
    fn test_stale_peer() {
        let temp_dir = Builder::new().prefix("test_stale_peer").tempdir().unwrap();
        let engine = get_test_db_for_regions(&temp_dir, None, None, None, None, &[1]).unwrap();

        let snap_dir = Builder::new().prefix("snap_dir").tempdir().unwrap();
        let mgr = SnapManager::new(snap_dir.path().to_str().unwrap());
        let bg_worker = Worker::new("region-worker");
        let mut worker: LazyWorker<Task<KvTestSnapshot>> = bg_worker.lazy_build("region-worker");
        let sched = worker.scheduler();
        let (router, _) = mpsc::sync_channel(11);
        let mut runner = RegionRunner::new(
            engine.kv.clone(),
            mgr,
            0,
            false,
            CoprocessorHost::<KvTestEngine>::default(),
            router,
        );
        runner.clean_stale_check_interval = Duration::from_millis(100);

        let mut ranges = vec![];
        for i in 0..10 {
            let mut key = b"k0".to_vec();
            key.extend_from_slice(i.to_string().as_bytes());
            engine.kv.put(&key, b"v1").unwrap();
            ranges.push(key);
        }
        engine.kv.put(b"k1", b"v1").unwrap();
        let snap = engine.kv.snapshot();
        engine.kv.put(b"k2", b"v2").unwrap();

        sched
            .schedule(Task::Destroy {
                region_id: 1,
                start_key: b"k1".to_vec(),
                end_key: b"k2".to_vec(),
            })
            .unwrap();
        for i in 0..9 {
            sched
                .schedule(Task::Destroy {
                    region_id: i as u64 + 2,
                    start_key: ranges[i].clone(),
                    end_key: ranges[i + 1].clone(),
                })
                .unwrap();
        }
        worker.start_with_timer(runner);
        thread::sleep(Duration::from_millis(20));
        drop(snap);
        thread::sleep(Duration::from_millis(200));
        assert!(engine.kv.get_value(b"k1").unwrap().is_none());
        assert_eq!(engine.kv.get_value(b"k2").unwrap().unwrap(), b"v2");
        for i in 0..9 {
            assert!(engine.kv.get_value(&ranges[i]).unwrap().is_none());
        }
    }

    #[test]
    fn test_pending_applies() {
        let temp_dir = Builder::new()
            .prefix("test_pending_applies")
            .tempdir()
            .unwrap();

        let mut cf_opts = ColumnFamilyOptions::new();
        cf_opts.set_level_zero_slowdown_writes_trigger(5);
        cf_opts.set_disable_auto_compactions(true);
        let kv_cfs_opts = vec![
            CFOptions::new("default", cf_opts.clone()),
            CFOptions::new("write", cf_opts.clone()),
            CFOptions::new("lock", cf_opts.clone()),
            CFOptions::new("raft", cf_opts.clone()),
        ];
        let raft_cfs_opt = CFOptions::new(CF_DEFAULT, cf_opts);
        let engine = get_test_db_for_regions(
            &temp_dir,
            None,
            Some(raft_cfs_opt),
            None,
            Some(kv_cfs_opts),
            &[1, 2, 3, 4, 5, 6],
        )
        .unwrap();

        for cf_name in engine.kv.cf_names() {
            for i in 0..6 {
                engine.kv.put_cf(cf_name, &[i], &[i]).unwrap();
                engine.kv.put_cf(cf_name, &[i + 1], &[i + 1]).unwrap();
                engine.kv.flush_cf(cf_name, true).unwrap();
                // check level 0 files
                assert_eq!(
                    engine
                        .kv
                        .get_cf_num_files_at_level(cf_name, 0)
                        .unwrap()
                        .unwrap(),
                    u64::from(i) + 1
                );
            }
        }

        let snap_dir = Builder::new().prefix("snap_dir").tempdir().unwrap();
        let mgr = SnapManager::new(snap_dir.path().to_str().unwrap());
        let bg_worker = Worker::new("snap-manager");
        let mut worker = bg_worker.lazy_build("snapshot-worker");
        let sched = worker.scheduler();
        let (router, receiver) = mpsc::sync_channel(1);
        let runner = RegionRunner::new(
            engine.kv.clone(),
            mgr,
            0,
            true,
            CoprocessorHost::<KvTestEngine>::default(),
            router,
        );
        worker.start_with_timer(runner);

        let gen_and_apply_snap = |id: u64| {
            // construct snapshot
            let (tx, rx) = mpsc::sync_channel(1);
            let apply_state: RaftApplyState = engine
                .kv
                .get_msg_cf(CF_RAFT, &keys::apply_state_key(id))
                .unwrap()
                .unwrap();
            let idx = apply_state.get_applied_index();
            let entry = engine
                .raft
                .get_msg::<Entry>(&keys::raft_log_key(id, idx))
                .unwrap()
                .unwrap();
            sched
                .schedule(Task::Gen {
                    region_id: id,
                    kv_snap: engine.kv.snapshot(),
                    last_applied_index_term: entry.get_term(),
                    last_applied_state: apply_state,
                    notifier: tx,
                    for_balance: false,
                })
                .unwrap();
            let s1 = rx.recv().unwrap();
            match receiver.recv() {
                Ok((region_id, CasualMessage::SnapshotGenerated)) => {
                    assert_eq!(region_id, id);
                }
                msg => panic!("expected SnapshotGenerated, but got {:?}", msg),
            }
            let data = s1.get_data();
            let key = SnapKey::from_snap(&s1).unwrap();
            let mgr = SnapManager::new(snap_dir.path().to_str().unwrap());
            let mut s2 = mgr.get_snapshot_for_sending(&key).unwrap();
            let mut s3 = mgr.get_snapshot_for_receiving(&key, &data[..]).unwrap();
            io::copy(&mut s2, &mut s3).unwrap();
            s3.save().unwrap();

            // set applying state
            let mut wb = engine.kv.write_batch();
            let region_key = keys::region_state_key(id);
            let mut region_state = engine
                .kv
                .get_msg_cf::<RegionLocalState>(CF_RAFT, &region_key)
                .unwrap()
                .unwrap();
            region_state.set_state(PeerState::Applying);
            wb.put_msg_cf(CF_RAFT, &region_key, &region_state).unwrap();
            wb.write().unwrap();

            // apply snapshot
            let status = Arc::new(AtomicUsize::new(JOB_STATUS_PENDING));
            sched
                .schedule(Task::Apply {
                    region_id: id,
                    status,
                })
                .unwrap();
        };
        let wait_apply_finish = |id: u64| {
            let region_key = keys::region_state_key(id);
            loop {
                thread::sleep(Duration::from_millis(100));
                if engine
                    .kv
                    .get_msg_cf::<RegionLocalState>(CF_RAFT, &region_key)
                    .unwrap()
                    .unwrap()
                    .get_state()
                    == PeerState::Normal
                {
                    break;
                }
            }
        };

        // snapshot will not ingest cause already write stall
        gen_and_apply_snap(1);
        assert_eq!(
            engine
                .kv
                .get_cf_num_files_at_level(CF_DEFAULT, 0)
                .unwrap()
                .unwrap(),
            6
        );

        // compact all files to the bottomest level
        engine.kv.compact_files_in_range(None, None, None).unwrap();
        assert_eq!(
            engine
                .kv
                .get_cf_num_files_at_level(CF_DEFAULT, 0)
                .unwrap()
                .unwrap(),
            0
        );

        wait_apply_finish(1);

        // the pending apply task should be finished and snapshots are ingested.
        // note that when ingest sst, it may flush memtable if overlap,
        // so here will two level 0 files.
        assert_eq!(
            engine
                .kv
                .get_cf_num_files_at_level(CF_DEFAULT, 0)
                .unwrap()
                .unwrap(),
            2
        );

        // no write stall, ingest without delay
        gen_and_apply_snap(2);
        wait_apply_finish(2);
        assert_eq!(
            engine
                .kv
                .get_cf_num_files_at_level(CF_DEFAULT, 0)
                .unwrap()
                .unwrap(),
            4
        );

        // snapshot will not ingest cause it may cause write stall
        gen_and_apply_snap(3);
        assert_eq!(
            engine
                .kv
                .get_cf_num_files_at_level(CF_DEFAULT, 0)
                .unwrap()
                .unwrap(),
            4
        );
        gen_and_apply_snap(4);
        assert_eq!(
            engine
                .kv
                .get_cf_num_files_at_level(CF_DEFAULT, 0)
                .unwrap()
                .unwrap(),
            4
        );
        gen_and_apply_snap(5);
        assert_eq!(
            engine
                .kv
                .get_cf_num_files_at_level(CF_DEFAULT, 0)
                .unwrap()
                .unwrap(),
            4
        );

        // compact all files to the bottomest level
        engine.kv.compact_files_in_range(None, None, None).unwrap();
        assert_eq!(
            engine
                .kv
                .get_cf_num_files_at_level(CF_DEFAULT, 0)
                .unwrap()
                .unwrap(),
            0
        );

        // make sure have checked pending applies
        wait_apply_finish(4);

        // before two pending apply tasks should be finished and snapshots are ingested
        // and one still in pending.
        assert_eq!(
            engine
                .kv
                .get_cf_num_files_at_level(CF_DEFAULT, 0)
                .unwrap()
                .unwrap(),
            4
        );

        // make sure have checked pending applies
        engine.kv.compact_files_in_range(None, None, None).unwrap();
        assert_eq!(
            engine
                .kv
                .get_cf_num_files_at_level(CF_DEFAULT, 0)
                .unwrap()
                .unwrap(),
            0
        );
        wait_apply_finish(5);

        // the last one pending task finished
        assert_eq!(
            engine
                .kv
                .get_cf_num_files_at_level(CF_DEFAULT, 0)
                .unwrap()
                .unwrap(),
            2
        );
    }
}<|MERGE_RESOLUTION|>--- conflicted
+++ resolved
@@ -444,20 +444,14 @@
     }
 
     /// Tries to apply the snapshot of the specified Region. It calls `apply_snap` to do the actual work.
-<<<<<<< HEAD
     fn handle_apply(&mut self, task: EngineStoreApplySnapTask) {
-        let status = task.status.clone();
-        let region_id = task.region_id;
-        status.compare_and_swap(JOB_STATUS_PENDING, JOB_STATUS_RUNNING, Ordering::SeqCst);
-=======
-    fn handle_apply(&mut self, region_id: u64, status: Arc<AtomicUsize>) {
         let _ = status.compare_exchange(
             JOB_STATUS_PENDING,
             JOB_STATUS_RUNNING,
             Ordering::SeqCst,
             Ordering::SeqCst,
         );
->>>>>>> 47e03ae7
+        let region_id = task.region_id;
         SNAP_COUNTER.apply.all.inc();
         // let apply_histogram = SNAP_HISTOGRAM.with_label_values(&["apply"]);
         // let timer = apply_histogram.start_coarse_timer();
